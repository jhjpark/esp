/*
 * Copyright (c) 2011-2019 Columbia University, System Level Design Group
 * SPDX-License-Identifier: Apache-2.0
 */

#include "libesp.h"

buf2handle_node *head = NULL;

void insert_buf(void *buf, contig_handle_t *handle, enum contig_alloc_policy policy){
    buf2handle_node *new = malloc(sizeof(buf2handle_node));
    new->buf = buf;
    new->handle = handle;
    new->policy = policy;

    new->next = head;
    head = new; 
}

contig_handle_t* lookup_handle(void *buf, enum contig_alloc_policy *policy){
    buf2handle_node *cur = head;
    while (cur != NULL){
        if (cur->buf == buf){
            if (policy != NULL)
                *policy = cur->policy;
            return cur->handle;
        }
        cur = cur->next;
    }
    die("buf not in active allocations\n");
}

void remove_buf(void *buf){
    buf2handle_node *cur = head;
    if (cur->buf == buf){
        head = cur->next;
        contig_free(*(cur->handle));
        free(cur);
        return;
    }
    
    buf2handle_node *prev;
    while (cur != NULL && cur->buf != buf){
        prev = cur;
        cur = cur->next;
    }

    if (cur == NULL)
        die("buf not in active allocations\n");

    prev->next = cur->next;
    contig_free(*(cur->handle));
    free(cur->handle);
    free(cur);
}

bool thread_is_p2p(esp_thread_info_t *thread)
{
     switch (thread->type) {
        // <<--esp-prepare-->>
         case fftaccelerator :
            return (thread->desc.fftaccelerator_desc.esp.p2p_store 
                    || thread->desc.fftaccelerator_desc.esp.p2p_nsrcs);
        case adderaccelerator :
            return (thread->desc.adderaccelerator_desc.esp.p2p_store 
                    || thread->desc.adderaccelerator_desc.esp.p2p_nsrcs);
        case fft :
            return (thread->desc.fft_desc.esp.p2p_store 
                    || thread->desc.fft_desc.esp.p2p_nsrcs);
        case adder:
            return (thread->desc.adder_desc.esp.p2p_store 
                    || thread->desc.adder_desc.esp.p2p_nsrcs);
        case CounterAccelerator:
            return (thread->desc.CounterAccelerator_desc.esp.p2p_store 
                    || thread->desc.CounterAccelerator_desc.esp.p2p_nsrcs);
        case dummy:
            return (thread->desc.dummy_desc.esp.p2p_store 
                    || thread->desc.dummy_desc.esp.p2p_nsrcs);
        case sort:
            return (thread->desc.sort_desc.esp.p2p_store 
                    || thread->desc.sort_desc.esp.p2p_nsrcs);
        case spmv:
            return (thread->desc.spmv_desc.esp.p2p_store 
                    || thread->desc.spmv_desc.esp.p2p_nsrcs);
        case synth:
            return (thread->desc.synth_desc.esp.p2p_store 
                    || thread->desc.synth_desc.esp.p2p_nsrcs);
        case visionchip:
            return (thread->desc.visionchip_desc.esp.p2p_store 
                    || thread->desc.visionchip_desc.esp.p2p_nsrcs);
        case vitbfly2:
            return (thread->desc.vitbfly2_desc.esp.p2p_store 
                    || thread->desc.vitbfly2_desc.esp.p2p_nsrcs);
        default :
            die("Error: accelerator type specified for accelerator %s not supported\n", thread->devname);
            break;
        }

}

unsigned DMA_WORD_PER_BEAT(unsigned _st)
{
	return (sizeof(void *) / _st);
}

void *accelerator_thread( void *ptr )
{
    esp_thread_info_t *info = (esp_thread_info_t *) ptr;
	struct timespec th_start;
	struct timespec th_end;
	int rc = 0;

    gettime(&th_start);
	switch (info->type) {
	// <<--esp-ioctl-->>
	case softmax_cxx :
		rc = ioctl(info->fd, SOFTMAX_CXX_IOC_ACCESS, info->desc.softmax_cxx_desc);
		break;
	case softmax_sysc :
		rc = ioctl(info->fd, SOFTMAX_SYSC_IOC_ACCESS, info->desc.softmax_sysc_desc);
		break;
	case fftaccelerator :
		rc = ioctl(info->fd, FFTACCELERATOR_IOC_ACCESS, info->desc.fftaccelerator_desc);
		break;
	case adderaccelerator :
		rc = ioctl(info->fd, ADDERACCELERATOR_IOC_ACCESS, info->desc.adderaccelerator_desc);
		break;
	case fft :
		rc = ioctl(info->fd, FFT_IOC_ACCESS, info->desc.fft_desc);
		break;
	case adder :
		rc = ioctl(info->fd, ADDER_IOC_ACCESS, info->desc.adder_desc);
		break;
	case CounterAccelerator :
		rc = ioctl(info->fd, COUNTERACCELERATOR_IOC_ACCESS, info->desc.CounterAccelerator_desc);
		break;
	case dummy :
		rc = ioctl(info->fd, DUMMY_IOC_ACCESS, info->desc.dummy_desc);
		break;
	case sort :
		rc = ioctl(info->fd, SORT_IOC_ACCESS, info->desc.sort_desc);
		break;
	case spmv :
		rc = ioctl(info->fd, SPMV_IOC_ACCESS, info->desc.spmv_desc);
		break;
	case synth :
		rc = ioctl(info->fd, SYNTH_IOC_ACCESS, info->desc.synth_desc);
		break;
	case visionchip :
		rc = ioctl(info->fd, VISIONCHIP_IOC_ACCESS, info->desc.visionchip_desc);
		break;
	case vitbfly2 :
		rc = ioctl(info->fd, VITBFLY2_IOC_ACCESS, info->desc.vitbfly2_desc);
		break;
	}
	gettime(&th_end);
	if (rc < 0) {
		perror("ioctl");
	}
	info->hw_ns = ts_subtract(&th_start, &th_end);

	return NULL;
}

void *accelerator_thread_p2p(void *ptr)
{
    struct thread_args *args = (struct thread_args*) ptr;
    esp_thread_info_t *thread = args->info;
    unsigned nacc = args->nacc;
	int rc = 0;
    int i;

    pthread_t *threads = malloc(nacc * sizeof(pthread_t));

    for (i = 0; i < nacc; i++){
        esp_thread_info_t *info = thread + i;
        if (!info->run)
            continue;
        rc = pthread_create(&threads[i], NULL, accelerator_thread, (void*) info);
        if (rc != 0)
            perror("pthread_create");
    }

    for (i = 0; i < nacc; i++){
        esp_thread_info_t *info = thread + i;
        if (!info->run)
            continue;
        rc = pthread_join(threads[i], NULL);
        if (rc != 0)
            perror("pthread_join");
        close(info->fd);
    }
    free(threads);
    free(ptr);
    return NULL;
}

void *accelerator_thread_serial(void *ptr)
{
    struct thread_args *args = (struct thread_args*) ptr;
    esp_thread_info_t *thread = args->info;
    unsigned nacc = args->nacc;
    int i;
    for (i = 0; i < nacc; i++){
        
        struct timespec th_start;
        struct timespec th_end;
        int rc = 0;
        esp_thread_info_t *info = thread + i; 
        
        if (!info->run)
            continue;

        gettime(&th_start);
        switch (info->type) {
        // <<--esp-ioctl-->>
        case fftaccelerator :
            rc = ioctl(info->fd, FFTACCELERATOR_IOC_ACCESS, info->desc.fftaccelerator_desc);
            break;
        case adderaccelerator :
            rc = ioctl(info->fd, ADDERACCELERATOR_IOC_ACCESS, info->desc.adderaccelerator_desc);
            break;
        case fft :
            rc = ioctl(info->fd, FFT_IOC_ACCESS, info->desc.fft_desc);
            break;
        case adder :
            rc = ioctl(info->fd, ADDER_IOC_ACCESS, info->desc.adder_desc);
            break;
        case CounterAccelerator :
            rc = ioctl(info->fd, COUNTERACCELERATOR_IOC_ACCESS, info->desc.CounterAccelerator_desc);
            break;
        case dummy :
            rc = ioctl(info->fd, DUMMY_IOC_ACCESS, info->desc.dummy_desc);
            break;
        case sort :
            rc = ioctl(info->fd, SORT_IOC_ACCESS, info->desc.sort_desc);
            break;
        case spmv :
            rc = ioctl(info->fd, SPMV_IOC_ACCESS, info->desc.spmv_desc);
            break;
        case synth :
            rc = ioctl(info->fd, SYNTH_IOC_ACCESS, info->desc.synth_desc);
            break;
        case visionchip :
            rc = ioctl(info->fd, VISIONCHIP_IOC_ACCESS, info->desc.visionchip_desc);
            break;
        case vitbfly2 :
            rc = ioctl(info->fd, VITBFLY2_IOC_ACCESS, info->desc.vitbfly2_desc);
            break;
        }
        gettime(&th_end);
        if (rc < 0) {
            perror("ioctl");
        }
        info->hw_ns = ts_subtract(&th_start, &th_end);
        close(info->fd);
    }
	free(ptr);
    return NULL;
}

void *esp_alloc_policy(struct contig_alloc_params params, size_t size){
    contig_handle_t *handle = malloc(sizeof(contig_handle_t));
    void* contig_ptr = contig_alloc_policy(params, size, handle); 
    insert_buf(contig_ptr, handle, params.policy);
    return contig_ptr;
}

void *esp_alloc(size_t size)
{
    contig_handle_t *handle = malloc(sizeof(contig_handle_t));
    void* contig_ptr = contig_alloc(size, handle);
    insert_buf(contig_ptr, handle, CONTIG_ALLOC_PREFERRED);
    return contig_ptr;
}

static void esp_prepare(struct esp_access *esp, contig_handle_t *handle, enum contig_alloc_policy policy)
{
	esp->contig = contig_to_khandle(*handle);
	esp->ddr_node = contig_to_most_allocated(*handle);
    esp->alloc_policy = policy; 
    esp->run = true;
}

static void esp_config(esp_thread_info_t* cfg[], unsigned nthreads, unsigned *nacc)
{
<<<<<<< HEAD
	int i;
	for (i = 0; i < nacc; i++) {
		esp_thread_info_t *info = &cfg[i];

		if (!info->run)
			continue;

		switch (info->type) {
		// <<--esp-prepare-->>
		case softmax_cxx :
			esp_prepare(&info->desc.softmax_cxx_desc.esp);
			break;
		case softmax_sysc :
			esp_prepare(&info->desc.softmax_sysc_desc.esp);
			break;
		case fftaccelerator :
			esp_prepare(&info->desc.fftaccelerator_desc.esp);
			break;
		case adderaccelerator :
			esp_prepare(&info->desc.adderaccelerator_desc.esp);
			break;
		case fft :
			esp_prepare(&info->desc.fft_desc.esp);
			break;
		case adder:
			esp_prepare(&info->desc.adder_desc.esp);
			break;
		case CounterAccelerator:
			esp_prepare(&info->desc.CounterAccelerator_desc.esp);
			break;
		case dummy:
			esp_prepare(&info->desc.dummy_desc.esp);
			break;
		case sort:
			esp_prepare(&info->desc.sort_desc.esp);
			break;
		case spmv:
			esp_prepare(&info->desc.spmv_desc.esp);
			break;
		case synth:
			esp_prepare(&info->desc.synth_desc.esp);
			break;
		case visionchip:
			esp_prepare(&info->desc.visionchip_desc.esp);
			break;
		case vitbfly2:
			esp_prepare(&info->desc.vitbfly2_desc.esp);
			break;
		default :
			contig_free(contig);
			die("Error: accelerator type specified for accelerator %s not supported\n", info->devname);
			break;
		}
=======
	int i, j;
	for (i = 0; i < nthreads; i++) {
        unsigned len = nacc[i];
        for(j = 0; j < len; j++){
		    esp_thread_info_t *info = cfg[i] + j;
            if (!info->run)
                continue;
            enum contig_alloc_policy policy;
            contig_handle_t *handle = lookup_handle(info->hw_buf, &policy);
            switch (info->type) {
            // <<--esp-prepare-->>
            case fftaccelerator :
                esp_prepare(&info->desc.fftaccelerator_desc.esp, handle, policy);
                break;
            case adderaccelerator :
                esp_prepare(&info->desc.adderaccelerator_desc.esp, handle, policy);
                break;
            case fft :
                esp_prepare(&info->desc.fft_desc.esp, handle, policy);
                break;
            case adder:
                esp_prepare(&info->desc.adder_desc.esp, handle, policy);
                break;
            case CounterAccelerator:
                esp_prepare(&info->desc.CounterAccelerator_desc.esp, handle, policy);
                break;
            case dummy:
                esp_prepare(&info->desc.dummy_desc.esp, handle, policy);
                break;
            case sort:
                esp_prepare(&info->desc.sort_desc.esp, handle, policy);
                break;
            case spmv:
                esp_prepare(&info->desc.spmv_desc.esp, handle, policy);
                break;
            case synth:
                esp_prepare(&info->desc.synth_desc.esp, handle, policy);
                break;
            case visionchip:
                esp_prepare(&info->desc.visionchip_desc.esp, handle, policy);
                break;
            case vitbfly2:
                esp_prepare(&info->desc.vitbfly2_desc.esp, handle, policy);
                break;
            default :
                contig_free(*handle);
                die("Error: accelerator type specified for accelerator %s not supported\n", info->devname);
                break;
            }
        }
>>>>>>> 452692a7
	}
}

static void print_time_info(esp_thread_info_t *info[], unsigned long long hw_ns, int nthreads, unsigned* nacc)
{
	int i, j;

	printf("  > Test time: %llu ns\n", hw_ns);
	for (i = 0; i < nthreads; i++){
	    unsigned len = nacc[i];
        for (j = 0; j < len; j ++){ 
            esp_thread_info_t* cur = info[i] + j;
            if (cur->run)
			    printf("    - %s time: %llu ns\n", cur->devname, cur->hw_ns);
        }
    }
}

void esp_run(esp_thread_info_t cfg[], unsigned nacc)
{ 
    int i;
   
    if (thread_is_p2p(&cfg[0])){
        esp_thread_info_t *cfg_ptrs[1]; 
        cfg_ptrs[0] = cfg;
    
        esp_run_parallel(cfg_ptrs, 1, &nacc);
    } else{
        esp_thread_info_t **cfg_ptrs = malloc(sizeof(esp_thread_info_t*) * nacc);
        unsigned *nacc_arr = malloc(sizeof(unsigned) * nacc);
        
        for (i = 0; i < nacc; i++){
            nacc_arr[i] = 1;
            cfg_ptrs[i] = &cfg[i];
        }
        esp_run_parallel(cfg_ptrs, nacc, nacc_arr);
        free(nacc_arr);
        free(cfg_ptrs);
    }
    
}

void esp_run_parallel(esp_thread_info_t* cfg[], unsigned nthreads, unsigned* nacc)
{
	int i, j;
	struct timespec th_start;
	struct timespec th_end;
	pthread_t *thread = malloc(nthreads * sizeof(pthread_t));
    int rc = 0;
    esp_config(cfg, nthreads, nacc);
    for (i = 0; i < nthreads; i++) {
        unsigned len = nacc[i];
        for (j = 0; j < len; j++){
            esp_thread_info_t *info = cfg[i] + j;
            const char *prefix = "/dev/";
            char path[70];
            
	        contig_handle_t *handle = lookup_handle(info->hw_buf, NULL);
            
            if (strlen(info->devname) > 64) {
                contig_free(*handle);
                die("Error: device name %s exceeds maximum length of 64 characters\n", info->devname);
            }

            sprintf(path, "%s%s", prefix, info->devname);
            
            info->fd = open(path, O_RDWR, 0);
            if (info->fd < 0) {
                contig_free(*handle);
                die_errno("fopen failed\n");
            }
        }
	}

	gettime(&th_start);
	for (i = 0; i < nthreads; i++) {
        struct thread_args *args = malloc(sizeof(struct thread_args));;
        args->info = cfg[i];
        args->nacc = nacc[i];
        
        if (thread_is_p2p(cfg[i]))
            rc = pthread_create(&thread[i], NULL, accelerator_thread_p2p, (void*) args);
        else
            rc = pthread_create(&thread[i], NULL, accelerator_thread_serial, (void*) args);
        
        if(rc != 0) {
			perror("pthread_create");
	    }
	}
	
    for (i = 0; i < nthreads; i++) {
		rc = pthread_join(thread[i], NULL);
		
        if(rc != 0) {
			perror("pthread_join");
		}
	}
	
    gettime(&th_end);
	print_time_info(cfg, ts_subtract(&th_start, &th_end), nthreads, nacc);

	free(thread);
}


void esp_free(void *buf)
{
    remove_buf(buf);   
}<|MERGE_RESOLUTION|>--- conflicted
+++ resolved
@@ -284,61 +284,6 @@
 
 static void esp_config(esp_thread_info_t* cfg[], unsigned nthreads, unsigned *nacc)
 {
-<<<<<<< HEAD
-	int i;
-	for (i = 0; i < nacc; i++) {
-		esp_thread_info_t *info = &cfg[i];
-
-		if (!info->run)
-			continue;
-
-		switch (info->type) {
-		// <<--esp-prepare-->>
-		case softmax_cxx :
-			esp_prepare(&info->desc.softmax_cxx_desc.esp);
-			break;
-		case softmax_sysc :
-			esp_prepare(&info->desc.softmax_sysc_desc.esp);
-			break;
-		case fftaccelerator :
-			esp_prepare(&info->desc.fftaccelerator_desc.esp);
-			break;
-		case adderaccelerator :
-			esp_prepare(&info->desc.adderaccelerator_desc.esp);
-			break;
-		case fft :
-			esp_prepare(&info->desc.fft_desc.esp);
-			break;
-		case adder:
-			esp_prepare(&info->desc.adder_desc.esp);
-			break;
-		case CounterAccelerator:
-			esp_prepare(&info->desc.CounterAccelerator_desc.esp);
-			break;
-		case dummy:
-			esp_prepare(&info->desc.dummy_desc.esp);
-			break;
-		case sort:
-			esp_prepare(&info->desc.sort_desc.esp);
-			break;
-		case spmv:
-			esp_prepare(&info->desc.spmv_desc.esp);
-			break;
-		case synth:
-			esp_prepare(&info->desc.synth_desc.esp);
-			break;
-		case visionchip:
-			esp_prepare(&info->desc.visionchip_desc.esp);
-			break;
-		case vitbfly2:
-			esp_prepare(&info->desc.vitbfly2_desc.esp);
-			break;
-		default :
-			contig_free(contig);
-			die("Error: accelerator type specified for accelerator %s not supported\n", info->devname);
-			break;
-		}
-=======
 	int i, j;
 	for (i = 0; i < nthreads; i++) {
         unsigned len = nacc[i];
@@ -350,6 +295,12 @@
             contig_handle_t *handle = lookup_handle(info->hw_buf, &policy);
             switch (info->type) {
             // <<--esp-prepare-->>
+            case softmax_cxx :
+                esp_prepare(&info->desc.softmax_cxx_desc.esp);
+                break;
+            case softmax_sysc :
+			    esp_prepare(&info->desc.softmax_sysc_desc.esp);
+    			break;
             case fftaccelerator :
                 esp_prepare(&info->desc.fftaccelerator_desc.esp, handle, policy);
                 break;
@@ -389,7 +340,6 @@
                 break;
             }
         }
->>>>>>> 452692a7
 	}
 }
 
