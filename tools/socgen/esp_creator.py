#!/usr/bin/env python3

# Copyright (c) 2011-2022 Columbia University, System Level Design Group
# SPDX-License-Identifier: Apache-2.0

###############################################################################
#
# Graphic User Interface for ESP SoC-map
#
###############################################################################

from tkinter import *
from tkinter import messagebox
from tkinter import ttk

import Pmw
import os.path
import shutil
from subprocess import Popen, PIPE

from NoCConfiguration import *
from soc import *
from socmap_gen import *
from mmi64_gen import *
from power_gen import *

def print_usage():
  print("Usage                    : ./esp_creator.py <dma_width> <tech> <linux_mac> <leon3_stack> <fpga_board> <emu_tech> <emu_freq>")
  print("")
  print("")
  print("      <dma_width>        : Bit-width for the DMA channel (currently supporting 32 bits only)")
  print("      <tech>             : Target technology (e.g. virtex7, virtexu, virtexup, ...)")
  print("      <linux_mac>        : MAC Address for Linux network interface")
  print("      <leon3_stack>      : Stack Pointer for LEON3")
  print("      <fpga_board>       : Target FPGA board")
  print("      <emu_tech>         : Target technology override for FPGA emulation of ASIC design")
  print("      <emu_freq>         : Ethernet MDC scaler override for FPGA emulation of ASIC design")
  print("")

#Configuration Frame (top-left)
class ConfigFrame(Frame):

  def __init__(self, soc, top_frame):

    Frame.__init__(self, top_frame, width=75, borderwidth=2, relief=RIDGE) 
    self.pack(side=LEFT, expand=NO, fill=Y)

    Label(self, text="Technology", font="TkDefaultFont 11 bold").pack(side=TOP)
    
    tech_config_frame = Frame(self)
    tech_config_frame.pack(side=TOP)

    self.tech_label = Label(tech_config_frame, text="Target technology: ").grid(row=1, column=1)
    self.tech_label = Label(tech_config_frame, text=soc.TECH, fg="darkgreen").grid(row=2, column=1)

    ttk.Separator(self, orient="horizontal").pack(anchor="nw", fill=X, pady=10)

    Label(self, text="FPGA Prototyping", font="TkDefaultFont 11 bold").pack(side=TOP)
    
    fpga_config_frame = Frame(self)
    fpga_config_frame.pack(side=TOP)

    self.fpga_label = Label(fpga_config_frame, text="Target FPGA board: ").grid(row=1, column=1)
    self.fpga_label = Label(fpga_config_frame, text=soc.FPGA_BOARD, fg="darkgreen").grid(row=2, column=1)
    
class CacheFrame(Frame):

  def __init__(self, soc, top_frame, main_frame):
    self.soc = soc
    Frame.__init__(self, top_frame, width=50, borderwidth=2, relief=RIDGE)
    self.pack(side=LEFT, expand=NO, fill=Y)
    Label(self, text = "Cache Hierarchy ", font="TkDefaultFont 11 bold").pack(side = TOP)

    cache_config_frame = Frame(self)
    cache_config_frame.pack(side=TOP)

    sets_choices = [32, 64, 128, 256, 512, 1024, 2048, 4096, 8192]
    l2_ways_choices = [2, 4, 8]
    llc_ways_choices = [4, 8, 16]
    cache_choices = ["ESP RTL", "SPANDEX HLS", "ESP HLS"]

    Label(cache_config_frame, text = "Caches: ").grid(row=1, column=1)
    Checkbutton(cache_config_frame, text="", variable=soc.cache_en,
                onvalue = 1, offvalue = 0, command=main_frame.update_noc_config).grid(row=1, column=2)
    Label(cache_config_frame, text = "Implementation: ").grid(row=2, column=1)
    OptionMenu(cache_config_frame, soc.cache_impl, *cache_choices, command=main_frame.update_noc_config).grid(row=2,column=2)
    Label(cache_config_frame, text = "L2 SETS: ").grid(row=3, column=1)
    OptionMenu(cache_config_frame, soc.l2_sets, *sets_choices, command=main_frame.update_noc_config).grid(row=3, column=2)
    Label(cache_config_frame, text = "L2 WAYS: ").grid(row=4, column=1)
    OptionMenu(cache_config_frame, soc.l2_ways, *l2_ways_choices, command=main_frame.update_noc_config).grid(row=4, column=2)
    Label(cache_config_frame, text = "LLC SETS (per mem tile): ").grid(row=5, column=1)
    OptionMenu(cache_config_frame, soc.llc_sets, *sets_choices, command=main_frame.update_noc_config).grid(row=5, column=2)
    Label(cache_config_frame, text = "LLC WAYS: ").grid(row=6, column=1)
    OptionMenu(cache_config_frame, soc.llc_ways, *llc_ways_choices, command=main_frame.update_noc_config).grid(row=6, column=2)
    Label(cache_config_frame, text = "ACC L2 SETS: ").grid(row=7, column=1)
    OptionMenu(cache_config_frame, soc.acc_l2_sets, *sets_choices, command=main_frame.update_noc_config).grid(row=7, column=2)
    Label(cache_config_frame, text = "ACC L2 WAYS: ").grid(row=8, column=1)
    OptionMenu(cache_config_frame, soc.acc_l2_ways, *l2_ways_choices, command=main_frame.update_noc_config).grid(row=8, column=2)

<<<<<<< HEAD
class PRCFrame(Frame):

    def __init__(self, soc, top_frame, main_frame):
        self.soc = soc
        Frame.__init__(self, top_frame, width=80, borderwidth=2, relief=RIDGE)
        self.pack(side=LEFT, expand=NO, fill=Y)
        Label(self, text = "Partial-reconfiguration: ", font="TkDefaultFont 11 bold").pack(side = TOP)
    
        prc_config_frame = Frame(self)
        prc_config_frame.pack(side=TOP)

        Label(prc_config_frame, text = "Enable Partial-reconf: ", font="TkDefaultFont 9 bold").grid(row=1, column=1)
        Checkbutton(prc_config_frame, text="", variable=soc.prc, 
                onvalue = 1, offvalue = 0, command=main_frame.update_noc_config).grid(row=1, column=2)
=======
class PeripheralFrame(Frame):

  def __init__(self, soc, top_frame, main_frame):
    self.soc = soc

    #
    # Peripherals
    #
    Frame.__init__(self, top_frame, width=50, borderwidth=2, relief=RIDGE)
    self.pack(side=LEFT, expand=NO, fill=Y)
    Label(self, text = "Peripherals ", font="TkDefaultFont 11 bold").pack(side = TOP)

    periph_config_frame = Frame(self)
    periph_config_frame.pack(side=TOP)

    # UART
    Label(periph_config_frame, text = "UART ", fg="darkgreen").grid(row=1, column=1)

    # JTAG
    if soc.TECH == "gf12":
      Label(periph_config_frame, text = "JTAG (test) :").grid(row=2, column=1)
      Checkbutton(periph_config_frame, text="", variable=soc.jtag_en,
                  onvalue = 1, offvalue = 0, command=main_frame.update_noc_config).grid(row=2, column=2)
    else:
      Label(periph_config_frame, text = "JTAG (test) ", fg="red").grid(row=2, column=1)

    # Ethernet
    # if soc.HAS_SGMII == 1:
    #   eth_text = "Ethernet (use SGMII): "
    # else:
    #   eth_text = "Ethernet (no SGMII): "
    Label(periph_config_frame, text = "Ethernet :").grid(row=3, column=1)
    Checkbutton(periph_config_frame, text="", variable=soc.eth_en,
                onvalue = 1, offvalue = 0, command=main_frame.update_noc_config).grid(row=3, column=2)

    # SVGA
    if soc.FPGA_BOARD.find("profpga") != -1:
      Label(periph_config_frame, text = "SVGA: ").grid(row=4, column=1)
      Checkbutton(periph_config_frame, text="", variable=soc.svga_en,
                  onvalue = 1, offvalue = 0, command=main_frame.update_noc_config).grid(row=4, column=2)
    else:
      Label(periph_config_frame, text = "No SVGA", fg="red").grid(row=4, column=1)

    #
    # Debug Link
    #
    ttk.Separator(self, orient="horizontal").pack(anchor="nw", fill=X, pady=10)
    Label(self, text = "Debug Link ", font="TkDefaultFont 11 bold").pack(side=TOP)

    Label(self, text = "Ethernet link (EDCL)").pack(side = TOP)

    dsu_config_frame = Frame(self)
    dsu_config_frame.pack(side=TOP, pady=5)

    Label(dsu_config_frame, text="IP address (hex): ").grid(row=2, column=1)
    self.DSU_IP = Entry(dsu_config_frame, width=10)
    self.DSU_IP.grid(row=2, column=2)
    Label(dsu_config_frame, text="IP address (dec): ").grid(row=3, column=1)
    self.DSU_IP_DEC = Label(dsu_config_frame, text=soc.IP_ADDR, fg="darkgreen").grid(row=3, column=2)
    Label(dsu_config_frame, text="MAC address (hex): ").grid(row=4, column=1)
    self.DSU_ETH = Entry(dsu_config_frame, width=13)
    self.DSU_ETH.grid(row=4, column=2)

  def update_frame(self):
    if len(self.soc.dsu_ip) == 8 and len(self.soc.dsu_eth) == 12:
      self.DSU_IP.insert(0, self.soc.dsu_ip)
      self.DSU_ETH.insert(0, self.soc.dsu_eth)
>>>>>>> 37daa5df

class CpuFrame(Frame):

  def set_cpu_specific_labels(self, soc):

    if soc.CPU_ARCH.get() == "ariane":
      self.fpu_label.config(text="ETH FPnew", fg="darkgreen")
    elif soc.CPU_ARCH.get() == "leon3" and soc.LEON3_HAS_FPU == "7":
      self.fpu_label.config(text="SLD FPU", fg="darkgreen")
    elif soc.CPU_ARCH.get() == "leon3" and soc.LEON3_HAS_FPU == "(1+0)":
      self.fpu_label.config(text="GRFPU", fg="darkgreen")
    else:
      self.fpu_label.config(text="None", fg="red")
    
  def __init__(self, soc, top_frame, main_frame):
    self.soc = soc
    Frame.__init__(self, top_frame, width=70, borderwidth=2, relief=RIDGE)
    self.pack(side=LEFT, expand=NO, fill=Y)
    Label(self, text = "CPU ", font="TkDefaultFont 11 bold").pack(side=TOP)

    self.cpu_frame = Frame(self)
    self.cpu_frame.pack(side=TOP, pady=5)

    cpu_choices = ["leon3", "ariane", "ibex"]

    Label(self.cpu_frame, text = "Core: ").grid(row=1, column=1)
    Pmw.OptionMenu(self.cpu_frame, menubutton_textvariable=soc.CPU_ARCH,
                   items=cpu_choices, command=main_frame.update_noc_config).grid(row=1, column=2)

    Label(self.cpu_frame, text="FPU: ").grid(row=2, column=1)
    self.fpu_label = Label(self.cpu_frame, text="None", fg="red")
    self.fpu_label.grid(row=2, column=2)
    self.set_cpu_specific_labels(soc)
    
    ttk.Separator(self, orient="horizontal").pack(anchor="nw", fill=X, pady=10)

    Label(self, text = "Shared Local Memory ", font="TkDefaultFont 11 bold").pack(side=TOP)

    slm_config_frame = Frame(self)
    slm_config_frame.pack(side=TOP, pady=5)

    slm_kbytes_choices = [64, 128, 256, 512, 1024, 2048, 4096]

    Label(slm_config_frame, text = "KB per tile: ").grid(row=1, column=1)
    OptionMenu(slm_config_frame, soc.slm_kbytes, *slm_kbytes_choices, command=main_frame.update_noc_config).grid(row=1, column=2)

    ttk.Separator(self, orient="horizontal").pack(anchor="nw", fill=X, pady=10)

    Label(self, text = "Accelerators ", font="TkDefaultFont 11 bold").pack(side = TOP, pady=5)
    Label(self, text = "Data allocation strategy:").pack(side = TOP)
    Radiobutton(self, text = "Big physical area", variable = soc.transfers, value = 0).pack(side = TOP)
    Radiobutton(self, text = "Scatter/Gather  ", variable = soc.transfers, value = 1).pack(side = TOP)

class EspCreator(Frame):

  def __init__(self, master, _soc):
    self.soc = _soc
    self.noc = self.soc.noc
    self.master = master

    # Create scroll bar
    self.y_axis_scrollbar = Scrollbar(self.master)
    self.x_axis_scrollbar = Scrollbar(self.master, orient='horizontal')

    # Create canvas with yscrollcommmand from scrollbar, use xscrollcommand for horizontal scroll
    self.main_canvas = Canvas(self.master, yscrollcommand=self.y_axis_scrollbar.set,
                              xscrollcommand=self.x_axis_scrollbar.set)

    # Configure and pack/grid scrollbar to master
    self.y_axis_scrollbar.config(command=self.main_canvas.yview)
    self.y_axis_scrollbar.pack(side=RIGHT, fill=BOTH, expand=NO)
    self.x_axis_scrollbar.config(command=self.main_canvas.xview)
    self.x_axis_scrollbar.pack(side=BOTTOM, fill=BOTH, expand=NO)

    # This is the frame all content will go to. The 'master' of the frame is the canvas
    self.ParentFrame = Frame(self.main_canvas, borderwidth=5, relief=RIDGE)
    self.ParentFrame.pack(side=TOP, expand=YES, fill=BOTH)
        
    # Place canvas on app pack/grid
    self.main_canvas.pack(side=TOP, fill=BOTH, expand=YES)

    # create_window draws the Frame on the canvas. Imagine it as another pack/grid
    self.main_canvas.create_window((0, 0), window=self.ParentFrame, anchor=E)

    #, width=self.master.winfo_screenwidth(), height=self.master.winfo_screenheight())
    
    #.:: creating the general layout
    #top frame (configuration of SoC and peripherals)
    self.top_frame = Frame(self.ParentFrame, borderwidth=5, relief=RIDGE) 
    self.top_frame.pack(side=TOP, expand=YES,  padx=10, pady=5, ipadx=5, ipady=5, fill=BOTH)    
    #bottom frame (configuration of components)
    self.bottom_frame = Frame(self.ParentFrame, borderwidth=5, relief=RIDGE)
    self.bottom_frame.pack(side=TOP, expand=YES,  padx=10, pady=5, ipadx=5, ipady=5, fill=BOTH)    
    #message frame
    self.message_frame = Frame(self.ParentFrame, borderwidth=5, relief=RIDGE)
    self.message_frame.pack(side=TOP, expand=YES,  padx=10, pady=5, ipadx=5, ipady=5, fill=BOTH)
    self.message_bar = Frame(self.message_frame)
    self.message_bar.pack(side=LEFT,fill=BOTH,expand=YES)
    self.message_buttons = Frame(self.message_frame, width=50)
    self.message_buttons.pack(side=RIGHT, expand=YES, fill=BOTH)
    #final button
    self.done = Button(self.message_buttons, text="Generate SoC config", width=25, state=DISABLED, command=self.generate_files)
    self.done.pack(side=RIGHT)

    #.:: creating the configuration frame (read-only)
    cfg_frame = ConfigFrame(self.soc, self.top_frame) 
    #.:: creating the CPU frame
    self.cpu_frame = CpuFrame(self.soc, self.top_frame, self)
    #.:: creating the cache frame
    self.cache_frame = CacheFrame(self.soc, self.top_frame, self)
<<<<<<< HEAD
    # PRC frame
    self.prc_frame = PRCFrame(self.soc, self.top_frame, self)
=======
    #.:: creating the peripherals frame
    self.peripheral_frame = PeripheralFrame(self.soc, self.top_frame, self)
    self.peripheral_frame.update_frame()
>>>>>>> 37daa5df

    #noc frame
    self.bottom_frame_noccfg = NoCFrame(self.soc, self.bottom_frame) 
    self.bottom_frame_noccfg.noc_config_frame.pack(side=LEFT, expand=NO, fill=Y)
    self.bottom_frame_noccfg.create_noc()
    self.done.config(state=DISABLED)

    #message box
    self.message=Text(self.message_bar, width = 150, height = 7, wrap = WORD)
    self.message.pack()
    self.bottom_frame_noccfg.set_message(self.message, cfg_frame, self.cpu_frame, self.done)   

    self.bottom_frame_noccfg.update_frame()

    # Call this method after every update to the canvas
    self.update_scroll_region()

  def update_scroll_region(self):
    ''' Call after every update to content in self.main_canvas '''
    self.master.update()
    self.main_canvas.config(scrollregion=self.main_canvas.bbox('all'))

  def update_noc_config(self, *args):
    if soc.CPU_ARCH.get() == "ariane":
      self.soc.DMA_WIDTH = 64
    else:
      self.soc.DMA_WIDTH = 32
    self.soc.IPs = Components(self.soc.TECH, self.soc.DMA_WIDTH, soc.CPU_ARCH.get())
    self.soc.update_list_of_ips()
    self.soc.changed()
    self.bottom_frame_noccfg.changed()

  def generate_files(self):
    self.bottom_frame_noccfg.changed()
    self.generate_socmap()
    self.generate_mmi64_regs()
    self.generate_power()
    if os.path.isfile(".esp_config.bak") == True:
      shutil.move(".esp_config.bak", ".esp_config")

  def generate_socmap(self):
    try:
      int(self.bottom_frame_noccfg.vf_points_entry.get())
    except:
      return
    self.soc.noc.vf_points = int(self.bottom_frame_noccfg.vf_points_entry.get())
    self.soc.write_config(self.peripheral_frame.DSU_IP.get(), self.peripheral_frame.DSU_ETH.get())
    esp_config = soc_config(soc)
    create_socmap(esp_config, soc)
 
  def generate_power(self):
      create_power(soc)

  def generate_mmi64_regs(self):
      create_mmi64_regs(soc)

if len(sys.argv) != 8:
    print_usage()
    sys.exit(1)

DMA_WIDTH = int(sys.argv[1])
TECH = sys.argv[2]
LINUX_MAC = sys.argv[3]
LEON3_STACK = sys.argv[4]
FPGA_BOARD = sys.argv[5]
EMU_TECH = sys.argv[6]
EMU_FREQ = sys.argv[7]

root = Tk()
root.title("ESP SoC Generator")
soc = SoC_Config(DMA_WIDTH, TECH, LINUX_MAC, LEON3_STACK, FPGA_BOARD, EMU_TECH, EMU_FREQ, True)

root.geometry("1024x768")
w, h = root.winfo_screenwidth(), root.winfo_screenheight()
root.geometry("%dx%d+0+0" % (w, h))
app = EspCreator(root, soc)

def on_closing():
  try:
    int(app.bottom_frame_noccfg.vf_points_entry.get())
  except:
    return
  soc.noc.vf_points = int(app.bottom_frame_noccfg.vf_points_entry.get())
  if messagebox.askokcancel("Quit", "Do you want to quit?"):
    soc.write_config(app.peripheral_frame.DSU_IP.get(), app.peripheral_frame.DSU_ETH.get())
    root.destroy()

root.protocol("WM_DELETE_WINDOW", on_closing)
root.mainloop()
<|MERGE_RESOLUTION|>--- conflicted
+++ resolved
@@ -97,7 +97,6 @@
     Label(cache_config_frame, text = "ACC L2 WAYS: ").grid(row=8, column=1)
     OptionMenu(cache_config_frame, soc.acc_l2_ways, *l2_ways_choices, command=main_frame.update_noc_config).grid(row=8, column=2)
 
-<<<<<<< HEAD
 class PRCFrame(Frame):
 
     def __init__(self, soc, top_frame, main_frame):
@@ -112,7 +111,6 @@
         Label(prc_config_frame, text = "Enable Partial-reconf: ", font="TkDefaultFont 9 bold").grid(row=1, column=1)
         Checkbutton(prc_config_frame, text="", variable=soc.prc, 
                 onvalue = 1, offvalue = 0, command=main_frame.update_noc_config).grid(row=1, column=2)
-=======
 class PeripheralFrame(Frame):
 
   def __init__(self, soc, top_frame, main_frame):
@@ -180,7 +178,6 @@
     if len(self.soc.dsu_ip) == 8 and len(self.soc.dsu_eth) == 12:
       self.DSU_IP.insert(0, self.soc.dsu_ip)
       self.DSU_ETH.insert(0, self.soc.dsu_eth)
->>>>>>> 37daa5df
 
 class CpuFrame(Frame):
 
@@ -291,14 +288,11 @@
     self.cpu_frame = CpuFrame(self.soc, self.top_frame, self)
     #.:: creating the cache frame
     self.cache_frame = CacheFrame(self.soc, self.top_frame, self)
-<<<<<<< HEAD
     # PRC frame
     self.prc_frame = PRCFrame(self.soc, self.top_frame, self)
-=======
     #.:: creating the peripherals frame
     self.peripheral_frame = PeripheralFrame(self.soc, self.top_frame, self)
     self.peripheral_frame.update_frame()
->>>>>>> 37daa5df
 
     #noc frame
     self.bottom_frame_noccfg = NoCFrame(self.soc, self.bottom_frame) 
