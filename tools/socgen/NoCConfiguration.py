#!/usr/bin/env python3

# Copyright (c) 2011-2021 Columbia University, System Level Design Group
# SPDX-License-Identifier: Apache-2.0

from tkinter import *
from tkinter.ttk import Separator
import Pmw
import xml.etree.ElementTree

import functools

from soc import *
from socmap_gen import NCPU_MAX
from socmap_gen import NMEM_MAX
from socmap_gen import NSLM_MAX
from socmap_gen import NACC_MAX
from socmap_gen import NTILE_MAX
from socmap_gen import NFULL_COHERENT_MAX
from socmap_gen import NLLC_COHERENT_MAX


def isInt(s):
  try:
    int(s)
    return True
  except ValueError:
    return False


class Characterization():
  ip = ""
  vf_points = []

class VFPoint():
  voltage = 0
  frequency = 0
  energy = 0

class Tile():

  def update_tile(self, soc):
    selection = self.ip_type.get()
    self.label.config(text=selection)
    self.point_label.forget()
    self.point_select.forget()
    self.ip_list.forget()
    self.ip_list.setitems(soc.list_of_ips)
    self.ip_list.pack(side=LEFT)
    if soc.IPs.PROCESSORS.count(selection):
       self.label.config(bg="#ef6865")
    elif soc.IPs.MISC.count(selection):
       self.label.config(bg="#fdfda0")
    elif soc.IPs.MEM.count(selection):
       self.label.config(bg="#6ab0d4")
    elif soc.IPs.SLM.count(selection):
       self.label.config(bg="#c9a6e4")
    elif soc.IPs.ACCELERATORS.count(selection):
       self.label.config(bg="#78cbbb")
       self.point_label.pack(side=LEFT)
       self.vendor = soc.IPs.VENDOR[selection]
       self.point_select.setitems(soc.IPs.POINTS[selection])
       point = self.point.get()
       for p in soc.IPs.POINTS[selection]:
         if point == p:
           self.point_select.setvalue(point)
           break;
         else:
           self.point_select.setvalue(str(soc.IPs.POINTS[selection][0]))
       self.point_select.pack(side=LEFT)
    else:
       self.label.config(bg='white')
       if self.ip_type.get() != "empty":
         self.ip_type.set("empty")
    self.clk_reg_selection.config(to=soc.noc.get_clk_regions_max())



    try:
      if soc.IPs.PROCESSORS.count(selection) or soc.IPs.ACCELERATORS.count(selection):
         self.clk_reg_selection.config(state='readonly')
         if self.clk_region.get() != 0:
           self.pll_selection.config(state=NORMAL)
         else:
           self.pll_selection.config(state=DISABLED)
           if self.has_pll.get() == 1 :
             self.has_pll.set(0)
         if self.has_pll.get() == 1:
           self.clkbuf_selection.config(state=NORMAL)
         else:
           self.clkbuf_selection.config(state=DISABLED)
           if self.has_clkbuf.get() == 1 :
             self.has_clkbuf.set(0)
      else:
         self.clk_reg_selection.config(state=DISABLED)
         self.pll_selection.config(state=DISABLED)
         self.clkbuf_selection.config(state=DISABLED)
         if self.clk_region.get() > 0 :
           self.clk_region.set(0)
         if self.has_pll.get() == 1 :
           self.has_pll.set(0)
         if self.has_clkbuf.get() == 1 :
           self.has_clkbuf.set(0)
      if soc.IPs.ACCELERATORS.count(selection):
        self.has_l2_selection.config(state=NORMAL)
      else:
        if soc.IPs.PROCESSORS.count(selection) and soc.cache_en.get() == 1:
          self.has_l2.set(1)
        else:
          self.has_l2.set(0)
        self.has_l2_selection.config(state=DISABLED)
<<<<<<< HEAD
      if soc.IPs.PROCESSORS.count(selection) and soc.CPU_ARCH.get() == "ariane":
        self.has_nfu_selection.config(state=NORMAL)
      else:
        self.has_nfu_selection.config(state=DISABLED)
=======
      if soc.IPs.ACCELERATORS.count(selection):
        self.has_tdvfs_selection.config(state=NORMAL)
      else:
        self.has_tdvfs_selection.config(state=DISABLED)
>>>>>>> 8c697c4d
      if soc.IPs.SLM.count(selection) and soc.TECH == "gf12":
        self.has_ddr_selection.config(state=NORMAL)
      else:
        # DDR SLM tile only supported w/ GF12 technology
        self.has_ddr.set(0)
        self.has_ddr_selection.config(state=DISABLED)
    except:
      pass

    self.load_characterization(soc, soc.noc.vf_points)

  def get_clk_region(self):
    return self.clk_region.get()

  def center(self, toplevel):
    toplevel.update_idletasks()
    w = toplevel.winfo_screenwidth()
    h = toplevel.winfo_screenheight()
    size = tuple(int(_) for _ in toplevel.geometry().split('+')[0].split('x'))
    x = w/2 - size[0]/2 + 100
    y = h/2 - size[1]/2
    toplevel.geometry("%dx%d+%d+%d" % (size + (x, y)))

  def create_characterization(self, soc, num_points):
    self.energy_values = Characterization()
    self.energy_values.ip = self.ip_type.get()
    self.energy_values.vf_points = [VFPoint() for x in range(num_points)]

  def load_characterization(self, soc, num_points):
    ESP_ROOT = os.path.realpath(os.path.dirname(os.path.realpath(__file__)) + "/../../")
    selection = self.ip_type.get()
    if self.energy_values == None or len(self.energy_values.vf_points) == 0:
       self.create_characterization(soc, num_points)
    if self.energy_values.ip != selection and soc.IPs.ACCELERATORS.count(selection):
      e = xml.etree.ElementTree.parse(ESP_ROOT + "/tools/socgen/power.xml").getroot()
      self.energy_values.ip = selection
      for atype in e.findall('accelerator'):
        if atype.get('name') == self.ip_type.get():
          xml_vf_points = atype.findall('vf_point')
          end_point = num_points
          if len(xml_vf_points) < end_point:
            end_point = len(xml_vf_points)
          for x in range(end_point):
            self.energy_values.vf_points[x].voltage = float(xml_vf_points[x].get('voltage'))
            self.energy_values.vf_points[x].frequency = float(xml_vf_points[x].get('frequency'))
            self.energy_values.vf_points[x].energy = float(xml_vf_points[x].get('energy'))
        else:
          end_point = num_points
          for x in range(end_point):
            self.energy_values.vf_points[x].voltage = 0.0
            self.energy_values.vf_points[x].frequency = 0.0
            self.energy_values.vf_points[x].energy = 0.0
    else:
      new_vf_points = [VFPoint() for x in range(num_points)]
      end_point = num_points
      if len(self.energy_values.vf_points) < end_point:
        end_point = len(self.energy_values.vf_points)
      for x in range(end_point):
        new_vf_points[x] = self.energy_values.vf_points[x]
      self.energy_values.vf_points = new_vf_points

  def power_window(self, event, soc, nocframe):
    selection = self.ip_type.get()
    if soc.IPs.ACCELERATORS.count(selection) == 0 or self.clk_region.get() == 0:
      return
    try:
      int(nocframe.vf_points_entry.get())
    except:
      return
    self.toplevel = Toplevel()
    label1 = Label(self.toplevel, text="Power Information for \"" + selection + "\"", height=0, width=50, font="TkDefaultFont 11 bold")
    label1.pack()
    entry = [Frame(self.toplevel) for x in range(int(nocframe.vf_points_entry.get()))]
    for x in range(len(entry)):
      entry[x].pack(side=LEFT)
      Label(entry[x], text="Voltage ("+str(x)+") (V)", height=0, width=20).pack(side=TOP)
      entry[x].e1 = Entry(entry[x], width=10)
      entry[x].e1.pack(side=TOP)
      Label(entry[x], text="Frequency ("+str(x)+") (MHz)", height=0, width=20).pack(side=TOP)
      entry[x].e2 = Entry(entry[x], width=10)
      entry[x].e2.pack(side=TOP)
      Label(entry[x], text="Tot Energy ("+str(x)+") (pJ)", height=0, width=20).pack(side=TOP)
      entry[x].e3 = Entry(entry[x], width=10)
      entry[x].e3.pack(side=TOP)
      entry[x].e1.delete(0, END)
      entry[x].e2.delete(0, END)
      entry[x].e3.delete(0, END)
      entry[x].e1.insert(0, str(self.energy_values.vf_points[x].voltage))
      entry[x].e2.insert(0, str(self.energy_values.vf_points[x].frequency))
      entry[x].e3.insert(0, str(self.energy_values.vf_points[x].energy))
      Label(entry[x], height=1).pack(side=TOP)
    self.toplevel.entry = entry
    self.center(self.toplevel)
    self.toplevel.protocol("WM_DELETE_WINDOW", functools.partial(self.on_closing, toplevel=self.toplevel))

  def on_closing(self, toplevel):
    if messagebox.askyesno("Save", "Do you want to save the modifications?"):
      for x in range(len(self.energy_values.vf_points)):
        self.energy_values.vf_points[x].voltage = float(toplevel.entry[x].e1.get())
        self.energy_values.vf_points[x].frequency = float(toplevel.entry[x].e2.get())
        self.energy_values.vf_points[x].energy = float(toplevel.entry[x].e3.get())
    toplevel.destroy()

  def __init__(self, top, x, y):
    self.row = x
    self.col = y
    self.ip_type = StringVar()
    self.point = StringVar()
    self.vendor = ""
    self.clk_region = IntVar()
    self.has_l2 = IntVar()
<<<<<<< HEAD
    self.has_nfu = IntVar()
=======
    self.has_tdvfs = IntVar()
>>>>>>> 8c697c4d
    self.has_ddr = IntVar()
    self.has_pll = IntVar()
    self.has_clkbuf = IntVar()
    self.clk_reg_active = StringVar()
    self.label = Label(top)
    self.energy_values = None

class NoC():

  rows = 0
  cols = 0
  top = ""

  vf_points = 4

  topology = []

  def create_topology(self, top, _R, _C):
    self.top = top
    new_topology = []
    for y in range(_R):
      new_topology.append([])
      for x in range(_C):
        new_topology[y].append(Tile(top, y, x))
        if x < self.cols and y < self.rows:
          new_topology[y][x].ip_type.set(self.topology[y][x].ip_type.get())
          new_topology[y][x].has_l2.set(self.topology[y][x].has_l2.get())
<<<<<<< HEAD
          new_topology[y][x].has_nfu.set(self.topology[y][x].has_nfu.get())
=======
          new_topology[y][x].has_tdvfs.set(self.topology[y][x].has_tdvfs.get())
>>>>>>> 8c697c4d
          new_topology[y][x].has_ddr.set(self.topology[y][x].has_ddr.get())
          new_topology[y][x].clk_region.set(self.topology[y][x].clk_region.get())
          new_topology[y][x].has_pll.set(self.topology[y][x].has_pll.get())
          new_topology[y][x].has_clkbuf.set(self.topology[y][x].has_clkbuf.get())
          new_topology[y][x].point.set(self.topology[y][x].point.get())
          new_topology[y][x].vendor = self.topology[y][x].vendor
          new_topology[y][x].energy_values = self.topology[y][x].energy_values
    self.topology = new_topology
    self.rows = _R
    self.cols = _C

  def get_clk_regions(self):
    regions = []
    for y in range(0, self.rows):
      for x in range(0, self.cols):
         tile = self.topology[y][x]
         if tile.clk_region is not None and regions.count(tile.clk_region.get()) == 0:
           regions.append(tile.clk_region.get())
    return regions

  def get_clk_regions_max(self):
    region_max = 0
    max_count = 0
    for y in range(0, self.rows):
      for x in range(0, self.cols):
        tile = self.topology[y][x]
        if tile.clk_region is not None and tile.clk_region.get() > region_max:
          region_max = tile.clk_region.get()
    for y in range(0, self.rows):
      for x in range(0, self.cols):
        tile = self.topology[y][x]
        if tile.clk_region is not None and tile.clk_region.get() == region_max:
          max_count = max_count + 1
    if max_count > 1:
      region_max = region_max + 1
    return region_max

  def get_clkbuf_num(self, soc):
    tot_clkbuf = 0
    for y in range(0, self.rows):
      for x in range(0, self.cols):
         tile = self.topology[y][x]
         selection = tile.ip_type.get()
         if soc.IPs.ACCELERATORS.count(selection) and tile.has_clkbuf.get() == 1:
            tot_clkbuf += 1
    return tot_clkbuf

  def has_dvfs(self):
    regions = []
    for y in range(0, self.rows):
      for x in range(0, self.cols):
         tile = self.topology[y][x]
         if tile.clk_region is not None and tile.clk_region.get() != 0:
           return True
    return False

  def get_cpu_num(self, soc):
    tot_cpu = 0
    for y in range(0, self.rows):
      for x in range(0, self.cols):
         tile = self.topology[y][x]
         selection = tile.ip_type.get()
         if soc.IPs.PROCESSORS.count(selection):
            tot_cpu += 1
    return tot_cpu

  def get_acc_num(self, soc):
    tot_acc = 0
    for y in range(0, self.rows):
      for x in range(0, self.cols):
         tile = self.topology[y][x]
         selection = tile.ip_type.get()
         if soc.IPs.ACCELERATORS.count(selection):
            tot_acc += 1
    return tot_acc

  def get_acc_l2_num(self, soc):
    tot_acc_l2 = 0
    for y in range(0, self.rows):
      for x in range(0, self.cols):
         tile = self.topology[y][x]
         selection = tile.ip_type.get()
         if soc.IPs.ACCELERATORS.count(selection):
           if tile.has_l2.get() != 0:
             tot_acc_l2 += 1
    return tot_acc_l2

  def get_mem_num(self, soc):
    tot_mem = 0
    for y in range(0, self.rows):
      for x in range(0, self.cols):
         tile = self.topology[y][x]
         selection = tile.ip_type.get()
         if soc.IPs.MEM.count(selection):
            tot_mem += 1
    return tot_mem

  def get_slm_num(self, soc):
    tot_slm = 0
    for y in range(0, self.rows):
      for x in range(0, self.cols):
         tile = self.topology[y][x]
         selection = tile.ip_type.get()
         if soc.IPs.SLM.count(selection) and tile.has_ddr.get() == 0:
            tot_slm += 1
    return tot_slm

  def get_slmddr_num(self, soc):
    tot_slmddr = 0
    for y in range(0, self.rows):
      for x in range(0, self.cols):
         tile = self.topology[y][x]
         selection = tile.ip_type.get()
         if soc.IPs.SLM.count(selection) and tile.has_ddr.get() != 0:
            tot_slmddr += 1
    return tot_slmddr

  # WARNING: Geometry in this class only uses x=rows, y=cols, but socmap uses y=row, x=cols!
  def __init__(self):
    self.cols = 0
    self.rows = 0
    self.monitor_ddr = IntVar()
    self.monitor_mem = IntVar()
    self.monitor_inj = IntVar()
    self.monitor_routers = IntVar()
    self.monitor_accelerators = IntVar()
    self.monitor_l2 = IntVar()
    self.monitor_llc = IntVar()
    self.monitor_dvfs = IntVar()

#NoC configuration frame (middle)
class NoCFrame(Pmw.ScrolledFrame):

  current_nocx = 0
  current_nocy = 0

  noc_tiles = []
  row_frames = []

  def changed(self,*args):
    if isInt(self.ROWS.get()) == False or isInt(self.COLS.get()) == False:
       return
    for y in range(0, int(self.ROWS.get())):
      for x in range(0, int(self.COLS.get())):
         self.noc.topology[y][x].update_tile(self.soc)
    self.update_msg()

  def update_frame(self):
    if self.noc.cols > 0 and self.noc.rows > 0:
       self.COLS.insert(0, str(self.noc.cols))
       self.ROWS.insert(0, str(self.noc.rows))
    self.create_noc()
    self.changed()

  def create_tile(self, frame, tile):
    #computing the width of the widget
    list_items = self.soc.list_of_ips
    width = 0
    for x in range(0, len(list_items)):
      if len(list_items[x]) > width:
        width = len(list_items[x])
    #creating tile
    select_frame = Frame(frame)
    select_frame.pack(side=TOP)

    display_frame = Frame(frame)
    display_frame.pack(side=TOP)

    config_frame = Frame(frame)
    config_frame.pack(side=TOP)

    tile.ip_list = Pmw.OptionMenu(select_frame, menubutton_font="TkDefaultFont 8",
                   menubutton_textvariable=tile.ip_type,
                   menubutton_width = width+2,
                   items=list_items
                  )
    tile.ip_list.pack(side=LEFT)
    tile.point_label = Label(select_frame, text="Impl.: ", width=5)
    tile.point_select = Pmw.OptionMenu(select_frame, menubutton_font="TkDefaultFont 8",
                   menubutton_textvariable=tile.point,
                   menubutton_width = 10,
                   items=[]
                  )

    tile.label = Label(display_frame, text=tile.ip_type.get())
    tile.label.config(height=4,bg='white', width=width+25)
    tile.label.pack()

    tile.has_l2_selection = Checkbutton(config_frame, text="Has cache", variable=tile.has_l2, onvalue = 1, offvalue = 0, command=self.changed);
    tile.has_l2_selection.grid(row=1, column=1)
<<<<<<< HEAD
    tile.has_nfu_selection = Checkbutton(config_frame, text="Has NFU", variable=tile.has_nfu, onvalue = 1, offvalue = 0, command=self.changed);
    tile.has_nfu_selection.grid(row=1, column=2)
=======
    tile.has_tdvfs_selection = Checkbutton(config_frame, text="Has DVFS", variable=tile.has_tdvfs, onvalue = 1, offvalue = 0, command=self.changed);
    tile.has_tdvfs_selection.grid(row=1, column=2)
>>>>>>> 8c697c4d
    tile.has_ddr_selection = Checkbutton(config_frame, text="Has DDR", variable=tile.has_ddr, onvalue = 1, offvalue = 0, command=self.changed);
    tile.has_ddr_selection.grid(row=1, column=3)
    Separator(config_frame, orient="horizontal").grid(row=2, column=1, columnspan=3, ipadx=140, pady=3)

    tile.label.bind("<Double-Button-1>", lambda event:tile.power_window(event, self.soc, self))
    Label(config_frame, text="Clk Reg: ", justify=LEFT, anchor="w").grid(sticky = W, row=3, column=1)
    tile.clk_reg_selection = Spinbox(config_frame, state='readonly', from_=0, to=len(self.soc.noc.get_clk_regions()), wrap=True, textvariable=tile.clk_region,width=3, justify=RIGHT);
    tile.clk_reg_selection.grid(sticky = E, row=3, column=1)
    tile.pll_selection = Checkbutton(config_frame, text="Has PLL", variable=tile.has_pll, onvalue = 1, offvalue = 0, command=self.changed);
    tile.pll_selection.grid(row=3, column=2)
    tile.clkbuf_selection = Checkbutton(config_frame, text="CLK BUF", variable=tile.has_clkbuf, onvalue = 1, offvalue = 0, command=self.changed);
    tile.clkbuf_selection.grid(row=3, column=3)
    try:
      int(self.vf_points_entry.get())
      tile.load_characterization(self.soc, int(self.vf_points_entry.get()))
    except:
      pass

  def __init__(self, soc, bottom_frame):
    self.soc = soc
    self.noc = self.soc.noc
    #configuration frame
    self.noc_config_frame = Frame(bottom_frame)
    Label(self.noc_config_frame, text="NoC configuration", font="TkDefaultFont 11 bold").pack(side = TOP)
    self.config_noc_frame = Frame(self.noc_config_frame)
    self.config_noc_frame.pack(side=TOP)
    Label(self.config_noc_frame, text="Rows: ").pack(side = LEFT)
    self.ROWS = Entry(self.config_noc_frame, width=3)
    self.ROWS.pack(side = LEFT)
    Label(self.config_noc_frame, text="Cols: ").pack(side = LEFT)
    self.COLS = Entry(self.config_noc_frame, width=3)
    self.COLS.pack(side = LEFT)
    Button(self.noc_config_frame, text = "Config", command=self.create_noc).pack(side=TOP)

    Label(self.noc_config_frame, height=1).pack()
    Checkbutton(self.noc_config_frame, text="Monitor DDR bandwidth", variable=self.noc.monitor_ddr, anchor=W, width=20).pack()
    Checkbutton(self.noc_config_frame, text="Monitor memory access", variable=self.noc.monitor_mem, anchor=W, width=20).pack()
    Checkbutton(self.noc_config_frame, text="Monitor injection rate", variable=self.noc.monitor_inj, anchor=W, width=20).pack()
    Checkbutton(self.noc_config_frame, text="Monitor router ports", variable=self.noc.monitor_routers, anchor=W, width=20).pack()
    self.monitor_acc_selection = Checkbutton(self.noc_config_frame, text="Monitor accelerator status", variable=self.noc.monitor_accelerators, anchor=W, width=20)
    self.monitor_acc_selection.pack()
    Checkbutton(self.noc_config_frame, text="Monitor L2 Hit/Miss", variable=self.noc.monitor_l2, anchor=W, width=20).pack()
    Checkbutton(self.noc_config_frame, text="Monitor LLC Hit/Miss", variable=self.noc.monitor_llc, anchor=W, width=20).pack()
    self.monitor_dvfs_selection = Checkbutton(self.noc_config_frame, text="Monitor DVFS", variable=self.noc.monitor_dvfs, width=20, anchor=W)
    self.monitor_dvfs_selection.pack()

    #statistics
    Label(self.noc_config_frame, height=1).pack()
    self.TOT_CPU = Label(self.noc_config_frame, anchor=W, width=20)
    self.TOT_MEM = Label(self.noc_config_frame, anchor=W, width=25)
    self.TOT_SLM = Label(self.noc_config_frame, anchor=W, width=25)
    self.TOT_SLMDDR = Label(self.noc_config_frame, anchor=W, width=25)
    self.TOT_MISC = Label(self.noc_config_frame, anchor=W, width=20)
    self.TOT_ACC = Label(self.noc_config_frame, anchor=W, width=20)
    self.TOT_IVR = Label(self.noc_config_frame, anchor=W, width=20)
    self.TOT_CLKBUF = Label(self.noc_config_frame, anchor=W, width=20)
    self.TOT_CPU.pack(side=TOP, fill=BOTH)
    self.TOT_MEM.pack(side=TOP, fill=BOTH)
    self.TOT_SLM.pack(side=TOP, fill=BOTH)
    self.TOT_SLMDDR.pack(side=TOP, fill=BOTH)
    self.TOT_MISC.pack(side=TOP, fill=BOTH)
    self.TOT_ACC.pack(side=TOP, fill=BOTH)
    Label(self.noc_config_frame, height=1).pack()
    self.TOT_IVR.pack(side=TOP, fill=BOTH)
    Label(self.noc_config_frame, height=1).pack()
    self.TOT_CLKBUF.pack(side=TOP, fill=BOTH)

    Label(self.noc_config_frame, height=1).pack()

    self.vf_frame = Frame(self.noc_config_frame)
    self.vf_frame.pack(side=TOP, fill=BOTH)
    Label(self.vf_frame, anchor=W, width=10, text=" VF points: ").pack(side=LEFT)
    self.vf_points_entry = Entry(self.vf_frame, width=3)
    self.vf_points_entry.pack(side=LEFT)
    self.vf_points_entry.delete(0, END)
    self.vf_points_entry.insert(0, "4")

    #frame for the tiles
    Pmw.ScrolledFrame.__init__(self, bottom_frame,
           labelpos = 'n',
           label_text = 'NoC Tile Configuration',
           label_font="TkDefaultFont 11 bold",
           usehullsize = 1,
           horizflex='expand',
           hull_width = 1180,
           hull_height = 520,)
    self.noc_frame = self.interior()

  def update_msg(self):
    self.done.config(state=DISABLED)
    tot_tiles = self.noc.rows * self.noc.cols
    tot_cpu = self.noc.get_cpu_num(self.soc)
    if self.soc.cache_en.get():
      tot_full_coherent = self.noc.get_acc_l2_num(self.soc) + self.noc.get_cpu_num(self.soc)
      tot_llc_coherent = self.noc.get_acc_num(self.soc)
    else:
      tot_full_coherent = 0
      tot_llc_coherent = 0
    tot_io = 0
    tot_clkbuf = self.noc.get_clkbuf_num(self.soc)
    tot_mem = self.noc.get_mem_num(self.soc)
    tot_slm = self.noc.get_slm_num(self.soc)
    tot_slm_size = tot_slm * self.soc.slm_kbytes.get()
    tot_slmddr = self.noc.get_slmddr_num(self.soc)
    tot_acc = self.noc.get_acc_num(self.soc)
    regions = self.noc.get_clk_regions()
    for y in range(0, self.noc.rows):
      for x in range(0, self.noc.cols):
        tile = self.noc.topology[y][x]
        selection = tile.ip_type.get()
        if self.soc.IPs.MISC.count(selection):
          tot_io += 1
    #update statistics
    self.TOT_CPU.config(text=" Num CPUs: " + str(tot_cpu))
    self.TOT_MEM.config(text=" Num memory controllers: " + str(tot_mem))
    self.TOT_SLM.config(text=" Num local memory tiles using on-chip memory: " + str(tot_slm))
    self.TOT_SLMDDR.config(text=" Num local memory tiles using off-chip DDR memory: " + str(tot_slmddr))
    self.TOT_MISC.config(text=" Num I/O tiles: " + str(tot_io))
    self.TOT_ACC.config(text=" Num accelerators: " + str(tot_acc))
    self.TOT_IVR.config(text=" Num CLK regions: " + str(len(regions)))
    self.TOT_CLKBUF.config(text=" Num CLKBUF: " + str(tot_clkbuf))
    clkbuf_ok = True
    if tot_clkbuf <= 9:
      self.TOT_CLKBUF.config(fg="black")
    else:
      clkbuf_ok = False
      self.TOT_CLKBUF.config(fg="red")

    if self.soc.noc.get_acc_num(self.soc) > 0:
      self.monitor_acc_selection.config(state=NORMAL)
    else:
      self.monitor_acc_selection.config(state=DISABLED)
      self.noc.monitor_accelerators.set(0)

    if self.soc.noc.has_dvfs():
      self.monitor_dvfs_selection.config(state=NORMAL)
      self.vf_points_entry.config(state=NORMAL)
    else:
      self.monitor_dvfs_selection.config(state=DISABLED)
      self.vf_points_entry.config(state=DISABLED)
      self.noc.monitor_dvfs.set(0)

    pll_string = ""
    num_pll = [0 for x in range(self.noc.cols * self.noc.rows)]
    num_components = [0 for x in range(self.noc.cols * self.noc.rows)]
    for y in range(0, self.noc.rows):
      for x in range(0, self.noc.cols):
        tile = self.noc.topology[y][x]
        selection = tile.ip_type.get()
        if self.soc.IPs.EMPTY.count(selection) == 0:
          num_components[tile.clk_region.get()] += 1
        if tile.has_pll.get() == 1:
          num_pll[tile.clk_region.get()] += 1
    pll_ok = True
    for x in range(len(regions)):
      if num_pll[x] == 0 and x > 0 and num_components[x] > 0:
        pll_ok = False
        pll_string += "Region \"" + str(x) + "\" requires at least one PLL\n"
      if num_pll[x] > 1 and x > 0:
        pll_ok = False
        pll_string += "Region \"" + str(x) + "\" cannot have more than one PLL\n"

    clk_region_skip = 0
    regions = self.noc.get_clk_regions()
    regions = sorted(regions, key=int)
    current_region = regions[0]
    for r in regions:
      if r > current_region + 1:
        clk_region_skip = current_region + 1
        break
      current_region = r

    #update message box
    self.message.delete(0.0, END)
    self.cfg_frame.sync_label.config(text="With synchronizers",fg="darkgreen")
    self.cfg_frame.set_cpu_specific_labels(self.soc)
    string = ""
    if (tot_cpu > 0) and \
       (tot_cpu <= NCPU_MAX) and \
       (tot_mem > 0 or (tot_slm > 0 and (self.soc.cache_en.get() == 0) and self.soc.CPU_ARCH.get() == "ibex")) and \
       (tot_mem <= NMEM_MAX) and \
       (tot_mem != 3) and \
       (tot_slm <= NSLM_MAX) and \
       (tot_slm <= 1 or self.soc.slm_kbytes.get() >= 1024) and \
       (tot_acc <= NACC_MAX) and \
       (tot_io == 1 ) and \
       (pll_ok) and \
       (clkbuf_ok) and \
       (clk_region_skip == 0) and \
       (tot_tiles <= NTILE_MAX) and \
       (self.noc.cols <= 8 and self.noc.rows <= 8) and \
       (tot_full_coherent <= NFULL_COHERENT_MAX) and \
       (tot_llc_coherent <= NLLC_COHERENT_MAX) and \
       (not (self.soc.TECH != "gf12" and self.soc.TECH != "virtexu" and tot_mem == 4)) and \
       (not (self.soc.TECH == "virtexu" and tot_mem >= 2 and (self.noc.rows < 3 or self.noc.cols < 3))) and \
       (self.soc.cache_spandex.get() == 0 or self.soc.CPU_ARCH.get() == "ariane" or self.soc.cache_en.get() == 0) and \
       (tot_cpu == 1 or self.soc.cache_en.get()) and \
       (self.soc.llc_sets.get() < 8192 or self.soc.llc_ways.get() < 16 or tot_mem > 1):
      # Spandex beta warning
      if self.soc.cache_spandex.get() != 0 and self.soc.cache_en.get() == 1:
        string += "***              Spandex support is still beta                 ***\n"
        string += "    The default HLS configuration is 512x4 L2 and 1024x8 LLC\n"
        if self.soc.TECH != "gf12" and self.soc.TECH != "virtexu" and self.soc.TECH != "virtexup":
          string += "    Use a smaller implementation if not using a Virtex US/US+\n"
      self.done.config(state=NORMAL)
    else:
      if (self.noc.cols > 8 or self.noc.rows > 8): 
        string += "Maximum number of rows and columns is 8.\n"
      if (tot_cpu == 0):
        string += "At least one CPU is required\n"
      if (tot_cpu > 1 and not self.soc.cache_en.get()):
        string += "Caches are required for multicore SoCs.\n"
      if (tot_io == 0):
        string += "At least I/O tile is required\n"
      if (tot_cpu > NCPU_MAX):
        new_err = "Maximum number of supported CPUs is " + str(NCPU_MAX) + ".\n"
        string += new_err
      if (tot_io > 1):
        string += "Multiple I/O tiles are not supported\n"
      if (tot_mem < 1 and tot_slm < 1):
        string += "There must be at least 1 memory tile or 1 SLM tile and no more than " + str(NMEM_MAX) + ".\n"
      if (tot_mem > NMEM_MAX):
        string += "There must be no more than " + str(NMEM_MAX) + ".\n"
      if (tot_mem == 0 and (self.soc.CPU_ARCH.get() != "ibex")):
        string += "SLM tiles can be used in place of memory tiles only with the lowRISC ibex core.\n"
      if (tot_mem == 0 and (self.soc.cache_en.get() == 1)):
        string += "There must be at least 1 memory tile to enable the ESP cache hierarchy. " + self.soc.CPU_ARCH.get() + "\n"
      if (tot_mem == 3): 
        string += "Number of memory tiles must be a power of 2.\n" 
      if (tot_slm > NSLM_MAX):
        string += "There must be no more than " + str(NSLM_MAX) + ".\n"
      if (tot_slm > 1 and self.soc.slm_kbytes.get() < 1024):
        string += "SLM size must be 1024 KB or more if placing more than one SLM tile"
      if (self.soc.TECH != "gf12" and self.soc.TECH != "virtexu" and tot_mem == 4): 
        string += "4 memory tiles is only supported for virtexu (profpga-xcvu440).\n"
      if (self.soc.llc_sets.get() >= 8192 and self.soc.llc_ways.get() >= 16 and tot_mem == 1): 
        string += "A 2MB LLC (8192 sets and 16 ways) requires multiple memory tiles.\n"
      if (self.soc.TECH == "virtexu" and tot_mem >= 2 and (self.noc.rows < 3 or self.noc.cols < 3)):
        string += "a 3x3 NoC or larger is recommended for multiple memory tiles for virtexu (profpga-xcvu440).\n" 
      if (tot_acc > NACC_MAX):
        string += "There must no more than " + str(NACC_MAX) + " (can be relaxed).\n"
      if (tot_tiles > NTILE_MAX):
        string += "Maximum number of supported tiles is " + str(NTILE_MAX) + ".\n"
      if (tot_full_coherent > NFULL_COHERENT_MAX):
        string += "Maximum number of supported fully-coherent devices is " + str(NFULL_COHERENT_MAX) + ".\n"
      if (tot_llc_coherent > NLLC_COHERENT_MAX):
        string += "Maximum number of supported LLC-coherent devices is " + str(NLLC_COHERENT_MAX) + ".\n"
      if (self.soc.cache_spandex.get() != 0 and self.soc.CPU_ARCH.get() != "ariane" and self.soc.cache_en.get() == 1):
        string += "Spandex currently supports only RISC-V Ariane processor core"
      if (tot_clkbuf > 9):
        string += "The FPGA board supports no more than 9 CLKBUF's.\n"
      string += pll_string
      if (clk_region_skip > 0):
        string += "Clock-region IDs must be consecutive; skipping region " + str(clk_region_skip) +" intead\n"
    # Update message box
    self.message.insert(0.0, string)

  def set_message(self, message, cfg_frame, done):
    self.message = message
    self.cfg_frame = cfg_frame
    self.done = done

  def create_noc(self):
    self.pack(side=LEFT,fill=BOTH,expand=YES)
    if isInt(self.ROWS.get()) == False or isInt(self.COLS.get()) == False:
       return
    #destroy current topology
    if len(self.row_frames) > 0:
      for x in range(0, len(self.row_frames)):
        self.row_frames[x].destroy()
      self.noc_tiles = []
      self.row_frames = []
    #create new topology
    self.noc.create_topology(self.noc_frame, int(self.ROWS.get()), int(self.COLS.get()))
    for y in range(0, int(self.ROWS.get())):
      self.row_frames.append(Frame(self.noc_frame, borderwidth=2, relief=RIDGE))
      self.row_frames[y].pack(side=TOP)
      self.noc_tiles.append([])
      for x in range(0, int(self.COLS.get())):
        self.noc_tiles[y].append(Frame(self.row_frames[y], borderwidth=2, relief=RIDGE))
        self.noc_tiles[y][x].pack(side=LEFT)
        Label(self.noc_tiles[y][x], text="("+str(y)+","+str(x)+")").pack()
        self.create_tile(self.noc_tiles[y][x], self.noc.topology[y][x])
        if len(self.noc.topology[y][x].ip_type.get()) == 0:
          self.noc.topology[y][x].ip_type.set("empty") # default value
    #set call-backs and default value
    for y in range(0, int(self.ROWS.get())):
      for x in range(0, int(self.COLS.get())):
        tile = self.noc.topology[y][x]
        tile.ip_type.trace('w', self.changed)
        tile.clk_region.trace('w', self.changed)
    self.changed()<|MERGE_RESOLUTION|>--- conflicted
+++ resolved
@@ -109,17 +109,14 @@
         else:
           self.has_l2.set(0)
         self.has_l2_selection.config(state=DISABLED)
-<<<<<<< HEAD
       if soc.IPs.PROCESSORS.count(selection) and soc.CPU_ARCH.get() == "ariane":
         self.has_nfu_selection.config(state=NORMAL)
       else:
         self.has_nfu_selection.config(state=DISABLED)
-=======
       if soc.IPs.ACCELERATORS.count(selection):
         self.has_tdvfs_selection.config(state=NORMAL)
       else:
         self.has_tdvfs_selection.config(state=DISABLED)
->>>>>>> 8c697c4d
       if soc.IPs.SLM.count(selection) and soc.TECH == "gf12":
         self.has_ddr_selection.config(state=NORMAL)
       else:
@@ -231,11 +228,8 @@
     self.vendor = ""
     self.clk_region = IntVar()
     self.has_l2 = IntVar()
-<<<<<<< HEAD
     self.has_nfu = IntVar()
-=======
     self.has_tdvfs = IntVar()
->>>>>>> 8c697c4d
     self.has_ddr = IntVar()
     self.has_pll = IntVar()
     self.has_clkbuf = IntVar()
@@ -263,11 +257,8 @@
         if x < self.cols and y < self.rows:
           new_topology[y][x].ip_type.set(self.topology[y][x].ip_type.get())
           new_topology[y][x].has_l2.set(self.topology[y][x].has_l2.get())
-<<<<<<< HEAD
           new_topology[y][x].has_nfu.set(self.topology[y][x].has_nfu.get())
-=======
           new_topology[y][x].has_tdvfs.set(self.topology[y][x].has_tdvfs.get())
->>>>>>> 8c697c4d
           new_topology[y][x].has_ddr.set(self.topology[y][x].has_ddr.get())
           new_topology[y][x].clk_region.set(self.topology[y][x].clk_region.get())
           new_topology[y][x].has_pll.set(self.topology[y][x].has_pll.get())
@@ -458,16 +449,13 @@
 
     tile.has_l2_selection = Checkbutton(config_frame, text="Has cache", variable=tile.has_l2, onvalue = 1, offvalue = 0, command=self.changed);
     tile.has_l2_selection.grid(row=1, column=1)
-<<<<<<< HEAD
     tile.has_nfu_selection = Checkbutton(config_frame, text="Has NFU", variable=tile.has_nfu, onvalue = 1, offvalue = 0, command=self.changed);
     tile.has_nfu_selection.grid(row=1, column=2)
-=======
     tile.has_tdvfs_selection = Checkbutton(config_frame, text="Has DVFS", variable=tile.has_tdvfs, onvalue = 1, offvalue = 0, command=self.changed);
-    tile.has_tdvfs_selection.grid(row=1, column=2)
->>>>>>> 8c697c4d
+    tile.has_tdvfs_selection.grid(row=1, column=3)
     tile.has_ddr_selection = Checkbutton(config_frame, text="Has DDR", variable=tile.has_ddr, onvalue = 1, offvalue = 0, command=self.changed);
-    tile.has_ddr_selection.grid(row=1, column=3)
-    Separator(config_frame, orient="horizontal").grid(row=2, column=1, columnspan=3, ipadx=140, pady=3)
+    tile.has_ddr_selection.grid(row=1, column=4)
+    Separator(config_frame, orient="horizontal").grid(row=2, column=1, columnspan=4, ipadx=140, pady=3)
 
     tile.label.bind("<Double-Button-1>", lambda event:tile.power_window(event, self.soc, self))
     Label(config_frame, text="Clk Reg: ", justify=LEFT, anchor="w").grid(sticky = W, row=3, column=1)
