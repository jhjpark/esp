#!/usr/bin/env python3

# Copyright (c) 2011-2022 Columbia University, System Level Design Group
# SPDX-License-Identifier: Apache-2.0

from collections import defaultdict
import math
from thirdparty import *

# Maximum number of AHB and APB slaves can also be increased, but Leon3 utility
# mklinuximg, GRLIB AMBA package and bare-metal probe constants must be updated.
# The related constants are defined in
# <mklinuximg>/include/ambapp.h
# <esp>/rtl/include/grlib/amba/amba.vhd
# <esp>/soft/leon3/include/esp_probe.h
NAPBS = 128
NAHBS = 16
# Physical interrupt lines
IRQ_LINES = 32
# Maximum number of components is not an actual limitation in ESP
# We simply set some value consistently with RTL, but these limits
# can be increased by editing nocpackage accordingly.
# <esp>/rtl/include/sld/noc/nocpackage.vhd
NCPU_MAX = 4
NMEM_MAX = 4
NSLM_MAX = 16
# Caches are provisioning 4 bits for IDs and 16 bits for sharers
# This can be changed here:
# <esp>/systemc/common/caches/cache_consts.h
# <esp>/rtl/include/sld/caches/cachepackage.vhd
NFULL_COHERENT_MAX = 16
NLLC_COHERENT_MAX = 64
# The NoC routers are using 3 bits for both Y and X coordinates.
# The 34-bits header can host up to 5 bits if necessary.
# <esp>/rtl/[include|src]/sld/noc/*.vhd
NTILE_MAX = 64
# The number of accelerators depends on how many I/O devices can be addressed.
# This can be changed by updating the constant NAPBS as explained above, as well
# as the corresponding constant in
# <esp>/rtl/include/sld/noc/nocpackage.vhd
# The following indices  are reserved:
# 0 - BOOT ROM memory controller
# 1 - UART
# 2 - Interrupt controller
# 3 - Timer
# 4 - ESPLink
# 5-8 - DVFS controller
# 9-12 - Processors' private cache controller (must change with NCPU_MAX)
# 13 - SVGA controller
# 14 - Ethernet MAC controller
# 15 - Ethernet SGMII PHY controller
# 16-19 - LLC cache controller (must change with NMEM_MAX)
# 20-83 - Distributed monitors (equal to the number of tiles NTILE_MAX)
# 84-(NAPBS-1) - Accelerators
# 127 - PRC
NACC_MAX = NAPBS - 2 * NCPU_MAX - NMEM_MAX - NTILE_MAX - 8

# Default device mapping
RST_ADDR = dict()
RST_ADDR["leon3"] = 0x0
RST_ADDR["ariane"] = 0x10000
RST_ADDR["ibex"] = 0x80

# Default start address for device tree
RODATA_ADDR = dict()
RODATA_ADDR["leon3"] = 0x0
RODATA_ADDR["ariane"] = 0x10400
RODATA_ADDR["ibex"] = 0x500

# Boot ROM slave index (With Leon3 this exists in simulation only for now)
AHBROM_HINDEX = 0

# Memory-mapped registers slave index
AHB2APB_HINDEX = 1

# Memory-mapped registers base address (includes peripherals and accelerators)
AHB2APB_HADDR = dict()
AHB2APB_HADDR["leon3"] = 0x800
AHB2APB_HADDR["ariane"] = 0x600
AHB2APB_HADDR["ibex"] = 0x600

# RISC-V CPU Local Interruptor index
RISCV_CLINT_HINDEX = 2

# Memory controller slave index
DDR_HINDEX = [4, 5, 6, 7]

# First shared-local memory slave index
SLM_HINDEX = 8

# Main memory area (12 MSBs)
DDR_HADDR = dict()
DDR_HADDR["leon3"] = 0x400
DDR_HADDR["ariane"] = 0x800
DDR_HADDR["ibex"] = 0x800

PBS_HADDR = dict()
PBS_HADDR["leon3"] = 0x500
PBS_HADDR["ariane"] = 0xA00

# SLM base address
SLM_HADDR = 0x040
SLMDDR_HADDR = 0xC00

# Main memory size (12 MSBs)
DDR_SIZE = 0x400

# Frame-buffer index
FB_HINDEX = 12

# CPU tile power manager I/O-bus slave index
DVFS_PINDEX = [5, 6, 7, 8]

# private cache physical interrupt line
L2_CACHE_PIRQ = 3

# Private cache I/O-bus slave indices (more indices can be reserved if necessary)
L2_CACHE_PINDEX = [9, 10, 11, 12]

# Last-level cache physical interrupt line
LLC_CACHE_PIRQ = 4

# Last-level cache I/O-bus slave indices (more indices can be reserved if necessary)
LLC_CACHE_PINDEX = [16, 17, 18, 19]

# ESP Tile CSRs APB indices
CSR_PINDEX = list(range(20, 20 + NTILE_MAX))

# I/O memory area offset for CSRs
CSR_APB_ADDR = 0x900
CSR_APB_ADDR_MSK = 0xffe

# First I/O-bus index for accelerators
SLD_APB_PINDEX = 20 + NTILE_MAX

# I/O memory area offset for accelerators (address bits 19-8)
SLD_APB_ADDR = 0x100

# default mask for accelerators' registers base address (256 Bytes regions per accelerator)
SLD_APB_ADDR_MSK = 0xfff

# Number of bits for the custom I/O link interface
IOLINK_BITS = 16

###########
# Constants for third-party accelerators

# third-party accelerators counter
THIRDPARTY_N = 0

# third-party APB address and mask
# If APB EXT ADDR SIZE is not zero, then APB mask will be applied to
# the extended address. Each device instance will reserve EXT SIZE
# bytes in the address space, even if a signle instance would take
# less. This is to simplify (hence speedup) APB decode.
# APB EXT ADDR most significant hex digit (i.e. digit 7) must be 0
THIRDPARTY_APB_ADDRESS          = 0x00000000
THIRDPARTY_APB_ADDRESS_SIZE     = 0x00040000
THIRDPARTY_APB_EXT_ADDRESS      = 0x00400000
THIRDPARTY_APB_EXT_ADDRESS_SIZE = 0x00100000

# Memory reserved for accelerators
ACC_MEM_RESERVED_START_ADDR = 0xA0200000
ACC_MEM_RESERVED_TOTAL_SIZE = 0x1FE00000
THIRDPARTY_MEM_RESERVED_ADDR = 0xB0000000
THIRDPARTY_MEM_RESERVED_SIZE = 0x10000000

# End of constants for third-party accelerators
###########

class acc_info:
  uppercase_name = ""
  lowercase_name = ""
  vendor = ""
  id = -1
  idx = -1
  irq = 6

class cache_info:
  id = -1
  idx = -1


class tile_info:
  type = "empty"
  x = 0
  y = 0
  cpu_id = -1
  mem_id = -1
  slm_id = -1
  slmddr_id = -1
  l2 = cache_info()
  llc = cache_info()
  dvfs = cache_info()
  acc = acc_info()
  clk_region = 0
  has_l2 = 0
  design_point = 0
  has_pll = 0
  has_clkbuf = 0

  def __init__(self):
    return

def uint_to_bin(x, bits):
  b = ""
  z = 1 << (bits - 1)
  while z > 0:
    if x & z == z:
       b += "1"
    else:
       b += "0"
    z >>= 1
  return b

class soc_config:
  tech = "virtex7"
  cpu_arch = "leon3"
  #components
  ncpu = 0
  nacc = 0
  nmem = 0
  nslm = 0
  slm_kbytes = 0
  slm_tot_kbytes = 0
  slm_full_mask = 0
  nslmddr = 0
  slmddr_kbytes = 0
  slmddr_tot_kbytes = 0
  slmddr_full_mask = 0
  ntiles = 0
  coherence = True
  has_dvfs = False
  ndomain = 1
  has_svga = False
  has_eth = False
  has_sgmii = False
  has_jtag = False
  # Numer of CPU DVFS controller (== number of CPU tiles w/ PLL)
  ndvfs = 0
  # Number of private caches (== number of CPUs + accelerators w/ L2 iff coherence)
  nl2 = 0
  # Number of LLC split (== number of memory tiles iff coherence)
  nllc = 0
  # Number of coherent-DMA devices (== number of accelerators + Ethernet iff coherence)
  ncdma = 0
  # Number of third party accelerators
  nthirdparty = 0

  accelerators = []
  l2s = []
  llcs = []
  dvfs_ctrls = []
  tiles = []
  regions = []
  contig_alloc_ddr = []

  def __init__(self, soc):
    #components
    self.tech = soc.TECH
    self.linux_mac = soc.LINUX_MAC
    self.leon3_stack = soc.LEON3_STACK
    self.cpu_arch = soc.CPU_ARCH.get()
    self.ncpu = soc.noc.get_cpu_num(soc)
    self.nmem = soc.noc.get_mem_num(soc)
    self.nslm = soc.noc.get_slm_num(soc)
    self.slm_kbytes = soc.slm_kbytes.get()
    if self.nslm != 0:
      self.slm_tot_kbytes = self.slm_kbytes * self.nslm
    if self.slm_tot_kbytes > 1024:
      self.slm_full_mask = 0xfff & ~(int(self.slm_tot_kbytes / 1024) - 1)
    else:
      self.slm_full_mask = 0xfff
    self.nslmddr = soc.noc.get_slmddr_num(soc)
    self.slmddr_kbytes = 512 * 1024
    if self.nslmddr != 0:
      self.slmddr_tot_kbytes = self.slmddr_kbytes * self.nslmddr
    self.slmddr_full_mask = 0xfff & ~(int(self.slmddr_tot_kbytes / 1024) - 1)
    self.nacc = soc.noc.get_acc_num(soc)
    self.ntiles = soc.noc.rows * soc.noc.cols
    if soc.cache_en.get() == 0:
      self.coherence = False
    else:
      self.coherence = True
    self.has_dvfs = soc.noc.has_dvfs()
    if self.has_dvfs:
      self.regions = soc.noc.get_clk_regions()
      self.ndomain = len(self.regions)
    else:
      self.regions = []
      self.ndomain = 1
    self.has_svga = soc.svga_en.get()
    self.has_eth = soc.eth_en.get()
    self.has_sgmii = soc.HAS_SGMII
    self.has_jtag = soc.jtag_en.get()
    if self.coherence:
      self.ncdma = self.nacc + 1
      self.nllc = self.nmem
    else:
      self.ncdma = 0
      self.nllc = 0
    self.accelerators = []
    self.l2s = []
    self.llcs = []
    self.tiles = [tile_info() for x in range(0, self.ntiles)]

    t = 0
    # CPU/CACHE ID assigned dynamically to CPUs
    cpu_id = 0
    # CPU DVFS controller ID
    cpu_dvfs_id = 0
    # CACHE ID assigned dynamically to fully-coherent accelerators
    acc_l2_id = self.ncpu
    # LLC ID assigned dynamically to each memory tile
    llc_id = 0
    # MEM ID assigned dynamically to each memory tile
    mem_id = 0
    # SLM ID assigned dynamically to each shared-local memory tile
    slm_id = 0
    slmddr_id = 0
    # Accelerator/DMA ID assigned dynamically to each accelerator tile
    acc_id = 0
    # Accelerator interrupt dynamically to each accelerator tile because RISC-V PLIC does not work properly with shared lines
    acc_irq = 3
    if self.cpu_arch == "ariane" or self.cpu_arch == "ibex":
      acc_irq = 5

    for x in range(soc.noc.rows):
      for y in range(soc.noc.cols):
        # Get type of tile
        selection = soc.noc.topology[x][y].ip_type.get()
        # Compute tile ID based on YX coordinates
        t = y + x * soc.noc.cols

        self.tiles[t].row = x
        self.tiles[t].col = y
        self.tiles[t].clk_region = soc.noc.topology[x][y].get_clk_region()
        self.tiles[t].design_point = soc.noc.topology[x][y].point.get()
        self.tiles[t].has_pll = soc.noc.topology[x][y].has_pll.get()
        self.tiles[t].has_clkbuf = soc.noc.topology[x][y].has_clkbuf.get()
        self.tiles[t].has_l2 = soc.noc.topology[x][y].has_l2.get()
        self.tiles[t].has_ddr = soc.noc.topology[x][y].has_ddr.get()

        # Assign IDs
        if selection == "cpu":
          self.tiles[t].type = "cpu"
          self.tiles[t].cpu_id = cpu_id
          if self.coherence:
            l2 = cache_info()
            l2.id = cpu_id
            l2.idx = L2_CACHE_PINDEX[cpu_id]
            self.l2s.append(l2)
            self.tiles[t].l2 = l2
            self.nl2 = self.nl2 + 1
          if self.tiles[t].has_pll != 0:
            dvfs_ctrl = cache_info()
            dvfs_ctrl.id = cpu_dvfs_id
            dvfs_ctrl.idx = DVFS_PINDEX[cpu_dvfs_id]
            self.dvfs_ctrls.append(dvfs_ctrl)
            self.tiles[t].dvfs = dvfs_ctrl
            self.ndvfs = self.ndvfs + 1
            cpu_dvfs_id = cpu_dvfs_id + 1
          cpu_id = cpu_id + 1
        if selection == "slm" and self.tiles[t].has_ddr == 0:
          self.tiles[t].type = "slm"
          self.tiles[t].slm_id = slm_id
          slm_id = slm_id + 1
        if selection == "slm" and self.tiles[t].has_ddr != 0:
          self.tiles[t].type = "slmddr"
          self.tiles[t].slmddr_id = slmddr_id
          slmddr_id = slmddr_id + 1
        if selection == "mem":
          self.tiles[t].type = "mem"
          self.tiles[t].mem_id = mem_id
          mem_id = mem_id + 1
          if self.coherence:
            llc = cache_info()
            llc.id = llc_id;
            llc.idx = LLC_CACHE_PINDEX[llc_id]
            self.llcs.append(llc)
            self.tiles[t].llc = llc
            llc_id = llc_id + 1
        if selection == "IO":
          self.tiles[t].type = "misc"
        if soc.IPs.ACCELERATORS.count(selection):
          self.tiles[t].type = "acc"
          acc = acc_info()
          acc.uppercase_name = selection
          acc.lowercase_name = selection.lower()
          acc.id = acc_id
          acc.irq = acc_irq
          acc.idx = SLD_APB_PINDEX + acc_id
          acc.vendor = soc.noc.topology[x][y].vendor
          if acc.vendor != "sld":
              self.nthirdparty += 1
          self.tiles[t].acc = acc
          self.accelerators.append(acc)
          acc_id = acc_id + 1
          if self.cpu_arch == "ariane" or self.cpu_arch == "ibex":
            acc_irq = acc_irq + 1
            # Skip interrupt lines reserved to Ethernet
            if acc_irq == 11:
              acc_irq = 13

          if self.coherence and (self.tiles[t].has_l2 == 1):
            l2 = cache_info()
            l2.id = acc_l2_id
            self.l2s.append(l2)
            self.tiles[t].l2 = l2
            self.nl2 = self.nl2 + 1
            acc_l2_id = acc_l2_id + 1


def print_header(fp, package):
  fp.write("-- Copyright (c) 2011-2022 Columbia University, System Level Design Group\n")
  fp.write("-- SPDX-License-Identifier: Apache-2.0\n\n")

def print_libs(fp, std_only):
  fp.write("library ieee;\n")
  fp.write("use ieee.std_logic_1164.all;\n")
  fp.write("use ieee.numeric_std.all;\n")

  if not std_only:
    fp.write("use work.esp_global.all;\n")
    fp.write("use work.stdlib.all;\n")
    fp.write("use work.grlib_config.all;\n")
    fp.write("use work.gencomp.all;\n")
    fp.write("use work.amba.all;\n")
    fp.write("use work.sld_devices.all;\n")
    fp.write("use work.devices.all;\n")
    fp.write("use work.misc.all;\n")
    fp.write("use work.leon3.all;\n")
    fp.write("use work.nocpackage.all;\n")
    fp.write("use work.cachepackage.all;\n")
    fp.write("use work.allcaches.all;\n")

  fp.write("\n")

def print_global_constants(fp, soc):
  fp.write("  ------ Emulation parameters for ASIC designs\n")
  if soc.ESP_EMU_TECH != "none":
    fp.write("  constant ESP_EMU : integer := 1;\n")
    fp.write("  constant ESP_EMU_FREQ : integer := " + str(soc.ESP_EMU_FREQ) + ";\n")
  else:
    fp.write("  constant ESP_EMU : integer := 0;\n")
    fp.write("  constant ESP_EMU_FREQ : integer := 0;\n")
  fp.write("\n")

  fp.write("  ------ Global architecture parameters\n")

  fp.write("  ------ General\n")
  fp.write("  constant ARCH_BITS : integer := " + str(soc.DMA_WIDTH) + ";\n")
  # Keep cache-line size constant to 128 bits for now. We don't want huge line buffers
  fp.write("  constant GLOB_WORD_OFFSET_BITS : integer := " + str(int(math.log2(128/soc.DMA_WIDTH))) + ";\n")
  fp.write("  constant GLOB_BYTE_OFFSET_BITS : integer := " + str(int(math.log2(soc.DMA_WIDTH/8))) +";\n")
  fp.write("  constant GLOB_OFFSET_BITS : integer := GLOB_WORD_OFFSET_BITS + GLOB_BYTE_OFFSET_BITS;\n")
  fp.write("  constant GLOB_ADDR_INCR : integer := " + str(int(soc.DMA_WIDTH/8)) +";\n")
  # TODO: Keep physical address to 32 bits for now to reduce tag size. This will increase to support more memory
  fp.write("  constant GLOB_PHYS_ADDR_BITS : integer := " + str(32) +";\n")
  fp.write("  constant GLOB_MAXIOSLV : integer := " + str(NAPBS) + ";\n\n")

  #
  fp.write("  ------ CPU\n")
  fp.write("  type cpu_arch_type is (leon3, ariane, ibex);\n")
  fp.write("  constant GLOB_CPU_ARCH : cpu_arch_type := " + soc.CPU_ARCH.get() + ";\n")
  if soc.CPU_ARCH.get() == "ariane":
    fp.write("  constant GLOB_CPU_AXI : integer range 0 to 1 := 1;\n")
  else:
    fp.write("  constant GLOB_CPU_AXI : integer range 0 to 1 := 0;\n")
  if soc.CPU_ARCH.get() == "leon3":
    fp.write("  constant GLOB_CPU_RISCV : integer range 0 to 1 := 0;\n")
  else:
    fp.write("  constant GLOB_CPU_RISCV : integer range 0 to 1 := 1;\n")
  if soc.CPU_ARCH.get() == "ariane":
    fp.write("  constant GLOB_CPU_LLSC : integer range 0 to 1 := 1;\n\n")
  else:
    fp.write("  constant GLOB_CPU_LLSC : integer range 0 to 1 := 0;\n\n")

def print_constants(fp, soc, esp_config):

  #
  fp.write("  ------ Shared local memory (SLM)\n")
  fp.write("  constant CFG_SLM_KBYTES : integer := " + str(esp_config.slm_kbytes) + ";\n")
  fp.write("  constant CFG_SLMDDR_KBYTES : integer := " + str(esp_config.slmddr_kbytes) + ";\n\n")

  #
  fp.write("  ------ DMA memory allocation (contiguous buffer or scatter/gather)\n")
  fp.write("  constant CFG_SCATTER_GATHER : integer range 0 to 1 := " + str(soc.transfers.get()) + ";\n\n")

  #
  fp.write("  ------ Cache hierarchy\n")
  if soc.cache_rtl.get() == 1:
    fp.write("  constant CFG_CACHE_RTL   : integer := 1;\n")
  else:
    fp.write("  constant CFG_CACHE_RTL   : integer := 0;\n\n")
  #prc config
  if soc.prc.get() == 1:
    fp.write("  constant CFG_PRC   : integer := 1;\n")
  else:
    fp.write("  constant CFG_PRC   : integer := 0;\n")
  if soc.CPU_ARCH.get() == "leon3":
    fp.write("  constant SPLIT_TRANS : integer range 0 to 1 := 0;\n")
  else:
    fp.write("  constant SPLIT_TRANS : integer range 0 to 1 := 1;\n")  
  if soc.cache_spandex.get() == 1:
    fp.write("  constant USE_SPANDEX     : integer := 1;\n")
  else:
    fp.write("  constant USE_SPANDEX     : integer := 0;\n")
  if esp_config.coherence:
    fp.write("  constant CFG_L2_ENABLE   : integer := 1;\n")
    fp.write("  constant CFG_L2_DISABLE  : integer := 0;\n")
    fp.write("  constant CFG_LLC_ENABLE  : integer := 1;\n")
  else:
    fp.write("  constant CFG_L2_ENABLE   : integer := 0;\n")
    fp.write("  constant CFG_L2_DISABLE  : integer := 1;\n")
    fp.write("  constant CFG_LLC_ENABLE  : integer := 0;\n")
  fp.write("  constant CFG_L2_SETS     : integer := " + str(soc.l2_sets.get()      ) +  ";\n")
  fp.write("  constant CFG_L2_WAYS     : integer := " + str(soc.l2_ways.get()      ) +  ";\n")
  fp.write("  constant CFG_LLC_SETS    : integer := " + str(soc.llc_sets.get()     ) +  ";\n")
  fp.write("  constant CFG_LLC_WAYS    : integer := " + str(soc.llc_ways.get()     ) +  ";\n")
  fp.write("  constant CFG_ACC_L2_SETS : integer := " + str(soc.acc_l2_sets.get()  ) +  ";\n")
  fp.write("  constant CFG_ACC_L2_WAYS : integer := " + str(soc.acc_l2_ways.get()  ) +  ";\n\n")

  #
  fp.write("  ------ Caches interrupt line\n")
  fp.write("  constant CFG_SLD_LLC_CACHE_IRQ : integer := " + str(LLC_CACHE_PIRQ) + ";\n")
  fp.write("  constant CFG_SLD_L2_CACHE_IRQ : integer := " + str(L2_CACHE_PIRQ) + ";\n\n")

  #
  fp.write("  ------ UART\n")
  fp.write("  constant CFG_UART1_ENABLE : integer := 1;\n")
  fp.write("  constant CFG_UART1_FIFO : integer := 32;\n")
  fp.write("  constant CFG_UART1_IRQ : integer := (2);\n\n")

  #
  fp.write("  ------ JTAG based DSU interface (DO NOT ENABLE, NOT SUPPORTED)\n")
  fp.write("  constant CFG_AHB_JTAG : integer := 0;\n\n")

  #
  fp.write("  ------ JTAG based test interface\n")
  fp.write("  constant CFG_JTAG_EN : integer := " + str(soc.jtag_en.get()) + ";\n\n")

  #
  fp.write("  ------ Ethernet\n")
  fp.write("  constant CFG_ETH_EN : integer := " + str(soc.eth_en.get()) + ";\n\n")
  fp.write("  ------ Gaisler Ethernet core\n")
  fp.write("  constant CFG_GRETH : integer := 1;\n")
  fp.write("  constant CFG_GRETH1G : integer := 0;\n")
  fp.write("  constant CFG_ETH_FIFO : integer := 8;\n")
  fp.write("  constant CFG_GRETH_FT : integer := 0;\n")
  fp.write("  constant CFG_GRETH_EDCLFT : integer := 0;\n\n")

  #
  fp.write("  ------ SVGA\n")
  if esp_config.has_svga:
    fp.write("  constant CFG_SVGA_ENABLE : integer := 1;\n")
    fp.write("  constant CFG_SVGA_MEMORY_HADDR : integer := 16#301#;\n\n")
  else:
    fp.write("  constant CFG_SVGA_ENABLE : integer := 0;\n")
    fp.write("  constant CFG_SVGA_MEMORY_HADDR : integer := 16#B01#;\n\n")

  #
  fp.write("  ------ Ethernet DSU\n")
  fp.write("  constant CFG_DSU_ETH : integer := 1 + 0 + 0;\n")
  fp.write("  constant CFG_ETH_BUF : integer := 16;\n")
  fp.write("  constant CFG_ETH_IPM : integer := 16#" + soc.dsu_ip[:4] + "#;\n")
  fp.write("  constant CFG_ETH_IPL : integer := 16#" + soc.dsu_ip[4:] + "#;\n")
  fp.write("  constant CFG_ETH_ENM : integer := 16#" + soc.dsu_eth[:6] + "#;\n")
  fp.write("  constant CFG_ETH_ENL : integer := 16#" + soc.dsu_eth[6:] + "#;\n\n")

  #
  fp.write("  ------ NoC\n")
  fp.write("  constant CFG_XLEN : integer := " + str(soc.noc.cols) + ";\n")
  fp.write("  constant CFG_YLEN : integer := " + str(soc.noc.rows) + ";\n")
  fp.write("  constant CFG_TILES_NUM : integer := CFG_XLEN * CFG_YLEN;\n\n")

  #
  fp.write("  ------ Custom I/O link\n")
  fp.write("  constant CFG_IOLINK_BITS : integer := " + str(IOLINK_BITS) + ";\n")
  
  #
  fp.write("  ------ Monitors (requires proFPGA MMI64)\n")
  fp.write("  constant CFG_MON_DDR_EN : integer := " + str(soc.noc.monitor_ddr.get()) + ";\n")
  fp.write("  constant CFG_MON_MEM_EN : integer := " + str(soc.noc.monitor_mem.get()) + ";\n")
  fp.write("  constant CFG_MON_NOC_INJECT_EN : integer := " + str(soc.noc.monitor_inj.get()) + ";\n")
  fp.write("  constant CFG_MON_NOC_QUEUES_EN : integer := " + str(soc.noc.monitor_routers.get()) + ";\n")
  fp.write("  constant CFG_MON_ACC_EN : integer := " + str(soc.noc.monitor_accelerators.get()) + ";\n")
  fp.write("  constant CFG_MON_L2_EN : integer := " + str(soc.noc.monitor_l2.get()) + ";\n")
  fp.write("  constant CFG_MON_LLC_EN : integer := " + str(soc.noc.monitor_llc.get()) + ";\n")
  fp.write("  constant CFG_MON_DVFS_EN : integer := " + str(soc.noc.monitor_dvfs.get()) + ";\n\n")

  #
  fp.write("  ------ Number of components\n")
  fp.write("  constant CFG_NCPU_TILE : integer := " + str(esp_config.ncpu) + ";\n")
  fp.write("  constant CFG_NMEM_TILE : integer := " + str(esp_config.nmem) + ";\n")
  fp.write("  constant CFG_NSLM_TILE : integer := " + str(esp_config.nslm) + ";\n")
  fp.write("  constant CFG_NSLMDDR_TILE : integer := " + str(esp_config.nslmddr) + ";\n")
  fp.write("  constant CFG_NL2 : integer := " + str(esp_config.nl2) + ";\n")
  fp.write("  constant CFG_NLLC : integer := " + str(esp_config.nllc) + ";\n")
  fp.write("  constant CFG_NLLC_COHERENT : integer := " + str(esp_config.ncdma) + ";\n\n")

  
  #
  fp.write("  ------ AMBA settings\n")
  fp.write("  constant CFG_DEFMST : integer := (0);\n")
  fp.write("  constant CFG_RROBIN : integer := 1;\n")
  fp.write("  constant CFG_SPLIT : integer := 0;\n")
  fp.write("  constant CFG_FPNPEN : integer := 1;\n")
  fp.write("  constant CFG_AHBIO : integer := 16#FFF#;\n")
  fp.write("  constant CFG_AHB_MON : integer := 0;\n")
  fp.write("  constant CFG_AHB_MONERR : integer := 0;\n")
  fp.write("  constant CFG_AHB_MONWAR : integer := 0;\n")
  fp.write("  constant CFG_AHB_DTRACE : integer := 0;\n\n")

  #
  fp.write("  ------ Local-port synchronizers (always present)\n")
  fp.write("  constant CFG_HAS_SYNC : integer := 1;\n\n")

  #
  fp.write("  ------ Domain voltage-frequency scaling (DVFS)\n")
  if esp_config.has_dvfs:
    fp.write("  constant CFG_HAS_DVFS : integer := 1;\n\n")
  else:
    fp.write("  constant CFG_HAS_DVFS : integer := 0;\n\n")

  #
<<<<<<< HEAD
  fp.write("  ------ Caches interrupt line\n")
  fp.write("  constant CFG_SLD_LLC_CACHE_IRQ : integer := " + str(LLC_CACHE_PIRQ) + ";\n\n")
  fp.write("  constant CFG_SLD_L2_CACHE_IRQ : integer := " + str(L2_CACHE_PIRQ) + ";\n\n")
  
  #
  fp.write("  ------ PRC interrupt line\n")
  fp.write("  constant CFG_PRC_IRQ : integer := 5;\n")

=======
  fp.write("  ------ Synthesis options\n")
  fp.write("  constant CFG_SCAN : integer := 0;\n\n")
   
  #
  fp.write("  ------ GRLIB debugging\n")
  fp.write("  constant CFG_DUART : integer := 1;\n\n")
>>>>>>> 37daa5df

def print_mapping(fp, soc, esp_config):

  if soc.ESP_EMU_TECH != "none":
    fp.write("  constant CFG_FABTECH : integer := " + soc.ESP_EMU_TECH  + ";\n\n")
  else:
    fp.write("  constant CFG_FABTECH : integer := " + soc.TECH  + ";\n\n")
  fp.write("\n")

  #
  fp.write("  ------ Maximum number of slaves on both HP bus and I/O-bus\n")
  fp.write("  constant maxahbm : integer := NAHBMST;\n")
  fp.write("  constant maxahbs : integer := NAHBSLV;\n\n")

  #
  fp.write("  -- Arrays of Plug&Play info\n")
  fp.write("  subtype apb_l2_pconfig_vector is apb_config_vector_type(0 to CFG_NL2-1);\n")
  fp.write("  subtype apb_llc_pconfig_vector is apb_config_vector_type(0 to CFG_NLLC-1);\n")

  #
  fp.write("  -- Array of design-point or implementation IDs\n")
  fp.write("  type tile_hlscfg_array is array (0 to CFG_TILES_NUM - 1) of hlscfg_t;\n")

  #
  fp.write("  -- Array of attributes for clock regions\n")
  fp.write("  type domain_type_array is array (0 to " + str(esp_config.ndomain - 1) + ") of integer;\n")

  #
  fp.write("  -- Array of device IDs\n")
  fp.write("  type tile_device_array is array (0 to CFG_TILES_NUM - 1) of devid_t;\n")

  #
  fp.write("  -- Array of I/O-bus indices\n")
  fp.write("  type tile_idx_array is array (0 to CFG_TILES_NUM - 1) of integer range 0 to NAPBSLV - 1;\n")

  #
  fp.write("  -- Array of attributes for I/O-bus slave devices\n")
  fp.write("  type apb_attribute_array is array (0 to NAPBSLV - 1) of integer;\n")

  #
  fp.write("  -- Array of IRQ line numbers\n")
  fp.write("  type tile_irq_array is array (0 to CFG_TILES_NUM - 1) of integer range 0 to NAHBIRQ - 1;\n")

  #
  fp.write("  -- Array of 12-bit addresses\n")
  fp.write("  type tile_addr_array is array (0 to CFG_TILES_NUM - 1) of integer range 0 to 4095;\n")

  #
  fp.write("  -- Array of flags\n")
  fp.write("  type tile_flag_array is array (0 to CFG_TILES_NUM - 1) of integer range 0 to 1;\n")

  fp.write("\n")

  #
  fp.write("  ------ Plug&Play info on HP bus\n")

  #
  fp.write("  -- Leon3 CPU cores\n")
  fp.write("  constant leon3_hconfig : ahb_config_type := (\n")
  fp.write("    0 => ahb_device_reg ( VENDOR_GAISLER, GAISLER_LEON3, 0, LEON3_VERSION, 0),\n")
  fp.write("    others => zero32);\n\n")

  #
  fp.write("  -- Ibex CPU cores\n")
  fp.write("  constant ibex_hconfig : ahb_config_type := (\n")
  fp.write("    0 => ahb_device_reg ( VENDOR_LOWRISC, LOWRISC_IBEX_SMALL, 0, 0, 0),\n")
  fp.write("    others => zero32);\n\n")

  #
  fp.write("  -- JTAG master interface, acting as debug access point\n")
  if esp_config.has_jtag:
    fp.write("  constant JTAG_USEOLDCOM : integer := 0;\n")
    fp.write("  constant JTAG_REREAD : integer := 1;\n")
    fp.write("  constant JTAG_REVISION : integer := 2 - (2-JTAG_REREAD)*JTAG_USEOLDCOM;\n")
    fp.write("  constant jtag_hconfig : ahb_config_type := (\n")
    fp.write("    0 => ahb_device_reg ( VENDOR_GAISLER, GAISLER_AHBJTAG, 0, JTAG_REVISION, 0),\n")
    fp.write("    others => zero32);\n\n")

  #
  fp.write("  -- Ethernet master interface, acting as debug access point\n")
  if soc.eth_en.get():
    fp.write("  constant eth0_hconfig : ahb_config_type := (\n")
    fp.write("    0 => ahb_device_reg ( VENDOR_GAISLER, GAISLER_ETHMAC, 0, 0, 0),\n")
    fp.write("    others => zero32);\n\n")

  #
  fp.write("  -- Enable SGMII controller iff needed\n")
  if esp_config.has_sgmii:
    fp.write("  constant CFG_SGMII : integer range 0 to 1 := 1;\n\n")
  else:
    fp.write("  constant CFG_SGMII : integer range 0 to 1 := 0;\n\n")

  #
  fp.write("  -- SVGA controller, acting as master on a dedicated bus connecte to the frame buffer\n")
  if esp_config.has_svga:
    fp.write("  constant svga_hconfig : ahb_config_type := (\n")
    fp.write("    0 => ahb_device_reg ( VENDOR_GAISLER, GAISLER_SVGACTRL, 0, 3, 1),\n")
    fp.write("    others => zero32);\n\n")

  #
  fp.write("  -- BOOT ROM HP slave\n")
  fp.write("  constant ahbrom_hindex  : integer := " + str(AHBROM_HINDEX) + ";\n")
  fp.write("  constant ahbrom_haddr   : integer := 16#000#;\n")
  fp.write("  constant ahbrom_hmask   : integer := 16#fff#;\n")
  fp.write("  constant ahbrom_hconfig : ahb_config_type := (\n")
  fp.write("    0 => ahb_device_reg ( VENDOR_GAISLER, GAISLER_AHBROM, 0, 0, 0),\n")
  fp.write("    4 => ahb_membar(ahbrom_haddr, '1', '1', ahbrom_hmask),\n")
  fp.write("    others => zero32);\n")

  
  fp.write("  -- AHB2APB bus bridge slave\n")
  fp.write("  constant CFG_APBADDR : integer := 16#" + format(AHB2APB_HADDR[esp_config.cpu_arch], '03X') + "#;\n")
  fp.write("  constant ahb2apb_hindex : integer := " + str(AHB2APB_HINDEX) + ";\n")
  fp.write("  constant ahb2apb_haddr : integer := CFG_APBADDR;\n")
  fp.write("  constant ahb2apb_hmask : integer := 16#F00#;\n")
  fp.write("  constant ahb2apb_hconfig : ahb_config_type := (\n")
  fp.write("    0 => ahb_device_reg ( 1, 6, 0, 0, 0),\n")
  fp.write("    4 => ahb_membar(CFG_APBADDR, '0', '0', ahb2apb_hmask),\n")
  fp.write("    others => zero32);\n\n")

  #
  fp.write("  -- RISC-V CLINT\n")
  fp.write("  constant clint_hindex  : integer := " + str(RISCV_CLINT_HINDEX) + ";\n")
  fp.write("  constant clint_haddr   : integer := 16#020#;\n")
  fp.write("  constant clint_hmask   : integer := 16#fff#;\n")
  fp.write("  constant clint_hconfig : ahb_config_type := (\n")
  fp.write("    0 => ahb_device_reg ( VENDOR_SIFIVE, SIFIVE_CLINT0, 0, 0, 0),\n")
  fp.write("    4 => ahb_membar(clint_haddr, '0', '0', clint_hmask),\n")
  fp.write("    others => zero32);\n\n")

  #
  fp.write("  -- Debug access points proxy index\n")
  fp.write("  constant dbg_remote_ahb_hindex : integer := 3;\n\n")

  #
  fp.write("  ----  Shared Local Memory\n")
  # Reserve 64MB (no need to check total size!)
  # If memory tiles are present: 0x04000000 - 0x08000000 
  # If no memory tile is present:
  #  - RISC-V   : 0x80000000 - 0x88000000
  #  - SPARC V8 : 0x40000000 - 0x48000000
  # Smaller alowed size for an SLM tile is 1 MB
  if esp_config.nmem == 0:
    # Use SLM in as main memory
    global SLM_HADDR
    SLM_HADDR = DDR_HADDR[esp_config.cpu_arch]
  offset = SLM_HADDR;
  mask = 0xfff
  if esp_config.slm_kbytes >= 1024:
    mask = 0xfff & ~(int(esp_config.slm_kbytes / 1024) - 1)
  # Use any available hindex
  hindex = SLM_HINDEX

  if esp_config.nslm == 0:
    fp.write("  constant slm_hindex : attribute_vector(0 to 0) := (\n")
  else:
    fp.write("  constant slm_hindex : attribute_vector(0 to CFG_NSLM_TILE - 1) := (\n")
  for i in range(0, esp_config.nslm):
    fp.write("    " + str(i) + " => " + str(hindex) + ",\n")
    hindex = hindex + 1;
    if hindex == 12:
      hindex = 13
  fp.write("    others => 0);\n")

  if esp_config.nslm == 0:
    fp.write("  constant slm_haddr : attribute_vector(0 to 0) := (\n")
  else:
    fp.write("  constant slm_haddr : attribute_vector(0 to CFG_NSLM_TILE - 1) := (\n")
  for i in range(0, esp_config.nslm):
    fp.write("    " + str(i) + " => 16#" + format(offset, '03X') + "#,\n")
    offset = offset + int(esp_config.slm_kbytes / 1024)
  fp.write("    others => 0);\n")

  if esp_config.nslm == 0:
    fp.write("  constant slm_hmask : attribute_vector(0 to 0) := (\n")
  else:
    fp.write("  constant slm_hmask : attribute_vector(0 to CFG_NSLM_TILE - 1) := (\n")
  for i in range(0, esp_config.nslm):
    fp.write("    " + str(i) + " => 16#" + format(mask, '03X') + "#,\n")
  fp.write("    others => 0);\n")

  fp.write("  constant slm_hconfig : ahb_slv_config_vector := (\n")
  for i in range(0, esp_config.nslm):
    fp.write("    " + str(i) + " => (\n")
    fp.write("      0 => ahb_device_reg ( VENDOR_SLD, SLD_SLM, 0, 0, 0),\n")
    fp.write("      4 => ahb_membar(slm_haddr(" + str(i) + "), '0', '0', slm_hmask(" + str(i) + ")),\n")
    fp.write("      others => zero32),\n")
  fp.write("    others => hconfig_none);\n\n")

  fp.write("  -- CPU tiles don't need to know how the address space is split across shared\n")
  fp.write("  -- local memory tiles and each CPU should be able to address any region\n")
  fp.write("  -- transparently.\n")
  fp.write("  constant cpu_tile_slm_hconfig : ahb_config_type := (\n")
  fp.write("    0 => ahb_device_reg ( VENDOR_SLD, SLD_SLM, 0, 0, 0),\n")
  fp.write("    4 => ahb_membar(16#" + format(SLM_HADDR, '03X') + "#, '0', '0', 16#" + format(esp_config.slm_full_mask, '03X')  + "#),\n")
  fp.write("    others => zero32);\n\n")


  # SLM Tiles with off-chip DDR memory
  global SLMDDR_HADDR
  offset = SLMDDR_HADDR;
  mask = 0xfff
  mask = 0xfff & ~(int(esp_config.slmddr_kbytes / 1024) - 1)
  # Use any available hindex
  hindex = SLM_HINDEX + esp_config.nslm

  if esp_config.nslmddr == 0:
    fp.write("  constant slmddr_hindex : attribute_vector(0 to 0) := (\n")
  else:
    fp.write("  constant slmddr_hindex : attribute_vector(0 to CFG_NSLMDDR_TILE - 1) := (\n")
  for i in range(0, esp_config.nslmddr):
    fp.write("    " + str(i) + " => " + str(hindex) + ",\n")
    hindex = hindex + 1;
    if hindex == 12:
      hindex = 13
  fp.write("    others => 0);\n")

  if esp_config.nslmddr == 0:
    fp.write("  constant slmddr_haddr : attribute_vector(0 to 0) := (\n")
  else:
    fp.write("  constant slmddr_haddr : attribute_vector(0 to CFG_NSLMDDR_TILE - 1) := (\n")
  for i in range(0, esp_config.nslmddr):
    fp.write("    " + str(i) + " => 16#" + format(offset, '03X') + "#,\n")
    offset = offset + int(esp_config.slmddr_kbytes / 1024)
  fp.write("    others => 0);\n")

  if esp_config.nslmddr == 0:
    fp.write("  constant slmddr_hmask : attribute_vector(0 to 0) := (\n")
  else:
    fp.write("  constant slmddr_hmask : attribute_vector(0 to CFG_NSLMDDR_TILE - 1) := (\n")
  for i in range(0, esp_config.nslmddr):
    fp.write("    " + str(i) + " => 16#" + format(mask, '03X') + "#,\n")
  fp.write("    others => 0);\n")

  fp.write("  constant slmddr_hconfig : ahb_slv_config_vector := (\n")
  for i in range(0, esp_config.nslmddr):
    fp.write("    " + str(i) + " => (\n")
    fp.write("      0 => ahb_device_reg (VENDOR_GAISLER, GAISLER_MIG_7SERIES, 0, 0, 0),\n")
    fp.write("      4 => ahb_membar(slmddr_haddr(" + str(i) + "), '0', '0', slmddr_hmask(" + str(i) + ")),\n")
    fp.write("      others => zero32),\n")
  fp.write("    others => hconfig_none);\n\n")

  fp.write("  -- CPU tiles don't need to know how the address space is split across shared\n")
  fp.write("  -- local memory tiles and each CPU should be able to address any region\n")
  fp.write("  -- transparently.\n")
  fp.write("  constant cpu_tile_slmddr_hconfig : ahb_config_type := (\n")
  fp.write("    0 => ahb_device_reg ( VENDOR_GAISLER, GAISLER_MIG_7SERIES, 0, 0, 0),\n")
  fp.write("    4 => ahb_membar(16#" + format(SLMDDR_HADDR, '03X') + "#, '0', '0', 16#" + format(esp_config.slmddr_full_mask, '03X')  + "#),\n")
  fp.write("    others => zero32);\n\n")


  #
  fp.write("  ----  Memory controllers\n")
  offset = DDR_HADDR[esp_config.cpu_arch];
  if esp_config.nmem > 0:
    size = int(DDR_SIZE / esp_config.nmem)
  else:
    size = DDR_SIZE
  mask = 0xfff & ~(size - 1)
  full_mask = 0xfff & ~(DDR_SIZE - 1)

  #
  fp.write("  -- CPU tiles don't need to know how the address space is split across memory tiles\n")
  fp.write("  -- and each CPU should be able to address any region transparently.\n")
  fp.write("  constant cpu_tile_mig7_hconfig : ahb_config_type := (\n")
  fp.write("    0 => ahb_device_reg ( VENDOR_GAISLER, GAISLER_MIG_7SERIES, 0, 0, 0),\n")
  fp.write("    4 => ahb_membar(16#" + format(DDR_HADDR[esp_config.cpu_arch], '03X') + "#, '1', '1', 16#" + format(full_mask, '03X')  + "#),\n")
  fp.write("    others => zero32);\n")

  #
  if esp_config.nmem == 0:
    ddr_vec_attribute_msb = "0"
  else:
    ddr_vec_attribute_msb = "CFG_NMEM_TILE - 1"

  fp.write("  -- Network interfaces and ESP proxies, instead, need to know how to route packets\n")
  fp.write("  constant ddr_hindex : attribute_vector(0 to " + ddr_vec_attribute_msb  + ") := (\n")
  for i in range(0, esp_config.nmem):
    fp.write("    " + str(i) + " => " + str(DDR_HINDEX[i]) + ",\n")
  fp.write("    others => 0);\n")

  fp.write("  constant ddr_haddr : attribute_vector(0 to " + ddr_vec_attribute_msb  + ") := (\n")
  for i in range(0, esp_config.nmem):
    fp.write("    " + str(i) + " => 16#" + format(offset, '03X') + "#,\n")
    offset = offset + size
  fp.write("    others => 0);\n")

  fp.write("  constant ddr_hmask : attribute_vector(0 to " + ddr_vec_attribute_msb  + ") := (\n")
  for i in range(0, esp_config.nmem):
    fp.write("    " + str(i) + " => 16#" + format(mask, '03X') + "#,\n")
  fp.write("    others => 0);\n")

  #
  fp.write("  -- Create a list of memory controllers info based on the number of memory tiles\n")
  fp.write("  -- We use the MIG interface from GRLIB, which has a device entry for the 7SERIES\n")
  fp.write("  -- Xilinx FPGAs only, however, we provide a patched version of the IP for the\n")
  fp.write("  -- UltraScale(+) FPGAs. The patched intercace shared the same device ID with the\n")
  fp.write("  -- 7SERIES MIG.\n")
  fp.write("  constant mig7_hconfig : ahb_slv_config_vector := (\n")
  for i in range(0, esp_config.nmem):
    fp.write("    " + str(i) + " => (\n")
    fp.write("      0 => ahb_device_reg ( VENDOR_GAISLER, GAISLER_MIG_7SERIES, 0, 0, 0),\n")
    fp.write("      4 => ahb_membar(ddr_haddr(" + str(i) + "), '1', '1', ddr_hmask(" + str(i) + ")),\n")
    fp.write("      others => zero32),\n")
  fp.write("    others => hconfig_none);\n")

  #
  fp.write("  -- On-chip frame buffer (GRLIB)\n")
  fp.write("  constant fb_hindex : integer := " + str(FB_HINDEX) + ";\n")
  fp.write("  constant fb_hmask : integer := 16#FFF#;\n")
  fp.write("  constant fb_haddr : integer := CFG_SVGA_MEMORY_HADDR;\n")
  if esp_config.has_svga:
    fp.write("  constant fb_hconfig : ahb_config_type := (\n")
    fp.write("    0 => ahb_device_reg ( VENDOR_SLD, SLD_AHBRAM_DP, 0, 11, 0),\n")
    fp.write("    4 => ahb_membar(fb_haddr, '0', '0', fb_hmask),\n")
    fp.write("    others => zero32);\n\n")
  else:
    fp.write("  constant fb_hconfig : ahb_config_type := hconfig_none;\n\n")

  #
  fp.write("  -- HP slaves index / memory map\n")
  fp.write("  constant fixed_ahbso_hconfig : ahb_slv_config_vector := (\n")
  fp.write("    " + str(AHBROM_HINDEX) + " => ahbrom_hconfig,\n")
  fp.write("    " + str(AHB2APB_HINDEX) + " => ahb2apb_hconfig,\n")
  if esp_config.cpu_arch == "ariane" or esp_config.cpu_arch == "ibex":
    fp.write("    " + str(RISCV_CLINT_HINDEX) + " => clint_hconfig,\n")
  for i in range(0, esp_config.nmem):
    fp.write("    " + str(DDR_HINDEX[i]) + " => mig7_hconfig(" + str(i) + "),\n")
  for i in range(0, esp_config.nslm):
    index = SLM_HINDEX + i
    if index >= 12:
      index = index + 1
    fp.write("    " + str(index) + " => slm_hconfig(" + str(i) + "),\n")
  for i in range(0, esp_config.nslmddr):
    index = SLM_HINDEX + esp_config.nslm + i
    if index >= 12:
      index = index + 1
    fp.write("    " + str(index) + " => slmddr_hconfig(" + str(i) + "),\n")
  fp.write("    " + str(FB_HINDEX) + " => fb_hconfig,\n")
  fp.write("    others => hconfig_none);\n\n")

  #
  fp.write("  -- HP slaves index / memory map for CPU tile\n")
  fp.write("  -- CPUs need to see memory as a single address range\n")
  fp.write("  constant cpu_tile_fixed_ahbso_hconfig : ahb_slv_config_vector := (\n")
  fp.write("    " + str(AHBROM_HINDEX) + " => ahbrom_hconfig,\n")
  fp.write("    " + str(AHB2APB_HINDEX) + " => ahb2apb_hconfig,\n")
  if esp_config.cpu_arch == "ariane" or esp_config.cpu_arch == "ibex":
    fp.write("    " + str(RISCV_CLINT_HINDEX) + " => clint_hconfig,\n")
  if esp_config.nmem != 0:
    fp.write("    " + str(DDR_HINDEX[0]) + " => cpu_tile_mig7_hconfig,\n")
  fp.write("    " + str(SLM_HINDEX) + " => cpu_tile_slm_hconfig,\n")
  fp.write("    " + str(SLM_HINDEX + 1) + " => cpu_tile_slmddr_hconfig,\n")
  fp.write("    " + str(FB_HINDEX) + " => fb_hconfig,\n")
  fp.write("    others => hconfig_none);\n\n")

  #
  fp.write("  ------ Plug&Play info on I/O bus\n")

  #
  fp.write("  -- UART (GRLIB)\n")
  fp.write("  constant uart_pconfig : apb_config_type := (\n")
  fp.write("  0 => ahb_device_reg ( VENDOR_GAISLER, GAISLER_APBUART, 0, 1, CFG_UART1_IRQ),\n")
  fp.write("  1 => apb_iobar(16#001#, 16#fff#),\n")
  fp.write("  2 => (others => '0'));\n\n")

  #
  fp.write("  -- PRC \n") 
  fp.write("  constant prc_pconfig : apb_config_type := (\n")
  fp.write("  0 => ahb_device_reg ( VENDOR_XIL, XILINX_PRC, 0, 1, CFG_PRC_IRQ),\n") #define device 
  fp.write("  1 => apb_iobar(16#0E4#, 16#fff#),\n")
  fp.write("  2 => (others => '0'));\n\n")

  #
  fp.write("  -- Interrupt controller (Architecture-dependent)\n")
  fp.write("  -- RISC-V PLIC is using the extended APB address space\n")
  fp.write("  constant irqmp_pconfig : apb_config_type := (\n")
  if esp_config.cpu_arch == "leon3":
    fp.write("  0 => ahb_device_reg ( VENDOR_GAISLER, GAISLER_IRQMP, 0, 3, 0),\n")
    fp.write("  1 => apb_iobar(16#002#, 16#fff#),\n")
    fp.write("  2 => (others => '0'));\n\n")
  elif esp_config.cpu_arch == "ariane" or esp_config.cpu_arch == "ibex":
    fp.write("  0 => ahb_device_reg ( VENDOR_SIFIVE, SIFIVE_PLIC0, 0, 3, 0),\n")
    fp.write("  1 => apb_iobar(16#000#, 16#000#),\n")
    fp.write("  2 => apb_iobar(16#0C0#, 16#FC0#));\n\n")

  #
  fp.write("  -- Timer (GRLIB)\n")
  fp.write("  constant gptimer_pconfig : apb_config_type := (\n")
  fp.write("  0 => ahb_device_reg (VENDOR_GAISLER, GAISLER_GPTIMER, 0, 1, CFG_GPT_IRQ),\n")
  fp.write("  1 => apb_iobar(16#003#, 16#fff#),\n")
  fp.write("  2 => (others => '0'));\n\n")

  #
  fp.write("  -- Ibex Timer\n")
  fp.write("  constant ibex_timer_pconfig : apb_config_type := (\n")
  fp.write("  0 => ahb_device_reg (VENDOR_LOWRISC, LOWRISC_IBEX_TIMER, 0, 1, 0),\n")
  fp.write("  1 => apb_iobar(16#003#, 16#fff#),\n")
  fp.write("  2 => (others => '0'));\n\n")

  #
  fp.write("  -- ESPLink\n")
  fp.write("  constant esplink_pconfig : apb_config_type := (\n")
  fp.write("  0 => ahb_device_reg (VENDOR_SLD, SLD_ESPLINK, 0, 0, 0),\n")
  fp.write("  1 => apb_iobar(16#004#, 16#fff#),\n")
  fp.write("  2 => (others => '0'));\n\n")

  #
  fp.write("  -- SVGA controler (GRLIB)\n")
  if esp_config.has_svga:
    fp.write("  constant svga_pconfig : apb_config_type := (\n")
    fp.write("  0 => ahb_device_reg (VENDOR_GAISLER, GAISLER_SVGACTRL, 0, 0, 0),\n")
    fp.write("  1 => apb_iobar(16#006#, 16#fff#),\n")
    fp.write("  2 => (others => '0'));\n\n")

  #
  fp.write("  -- Ethernet MAC (GRLIB)\n")
  if esp_config.has_eth:
    fp.write("  constant eth0_pconfig : apb_config_type := (\n")
    fp.write("  0 => ahb_device_reg (VENDOR_GAISLER, GAISLER_ETHMAC, 0, 0, 12),\n")
    fp.write("  1 => apb_iobar(16#800#, 16#f00#),\n")
    fp.write("  2 => (others => '0'));\n\n")

    fp.write("  constant sgmii0_pconfig : apb_config_type := (\n")
    fp.write("  0 => ahb_device_reg (VENDOR_GAISLER, GAISLER_SGMII, 0, 1, 11),\n")
    fp.write("  1 => apb_iobar(16#010#, 16#ff0#),\n")
    fp.write("  2 => (others => '0'));\n\n")

  #
  fp.write("  -- CPU DVFS controller\n")
  fp.write("  -- Accelerators' power controllers are mapped to the upper half of their I/O\n")
  fp.write("  -- address space. In the future, each DVFS controller should be assigned to an independent\n")
  fp.write("  -- region of the address space, thus allowing discovery from the device tree.\n")

  fp.write("  constant cpu_dvfs_paddr : attribute_vector(0 to CFG_TILES_NUM - 1) := (\n")
  for i in range(0, esp_config.ntiles):
    dvfs = esp_config.tiles[i].dvfs
    if dvfs.id != -1:
      fp.write("    " + str(i) + " => 16#" + format(0xD0 + dvfs.idx, '03X') + "#,\n")
  fp.write("    others => 0);\n")

  fp.write("  constant cpu_dvfs_pmask : integer := 16#fff#;\n")

  fp.write("  constant cpu_dvfs_pconfig : apb_config_vector_type(0 to " + str(esp_config.ntiles - 1) + ") := (\n")
  for i in range(0, esp_config.ntiles):
    dvfs = esp_config.tiles[i].dvfs
    if dvfs.id != -1:
      fp.write("    " + str(dvfs.id) + " => (\n")
      fp.write("      0 => ahb_device_reg (VENDOR_SLD, SLD_POWERCTRL, 0, 0, 0),\n")
      fp.write("      1 => apb_iobar(16#" + format(0xD0 + dvfs.idx, '03X') + "#, 16#fff#),\n")
      fp.write("      2 => (others => '0')),\n")
  fp.write("    others => pconfig_none);\n\n")

  #
  fp.write("  -- L2\n")
  fp.write("  -- Accelerator's caches cannot be flushed/reset from I/O-bus\n")
  fp.write("  constant l2_cache_pconfig : apb_l2_pconfig_vector := (\n")
  for i in range(0, esp_config.nl2):
    l2 = esp_config.l2s[i]
    if l2.idx != -1:
      fp.write("    " + str(l2.id) + " => (\n")
      if soc.cache_spandex.get() == 1:
        fp.write("      0 => ahb_device_reg (VENDOR_UIUC, UIUC_SPANDEX_L2, 0, 0, CFG_SLD_L2_CACHE_IRQ),\n")
      else:
        fp.write("      0 => ahb_device_reg (VENDOR_SLD, SLD_L2_CACHE, 0, 0, CFG_SLD_L2_CACHE_IRQ),\n")
      fp.write("      1 => apb_iobar(16#" + format(0xD0 + l2.idx, '03X') + "#, 16#fff#),\n")
      fp.write("      2 => (others => '0')),\n")
  fp.write("    others => pconfig_none);\n\n")

  #
  fp.write("  -- LLC\n")
  fp.write("  constant llc_cache_pconfig : apb_llc_pconfig_vector := (\n")
  for i in range(0, esp_config.nllc):
    llc = esp_config.llcs[i]
    fp.write("    " + str(i) + " => (\n")
    if soc.cache_spandex.get() == 1:
      fp.write("      0 => ahb_device_reg (VENDOR_UIUC, UIUC_SPANDEX_LLC, 0, 0, CFG_SLD_LLC_CACHE_IRQ),\n")
    else:
      fp.write("      0 => ahb_device_reg (VENDOR_SLD, SLD_LLC_CACHE, 0, 0, CFG_SLD_LLC_CACHE_IRQ),\n")
    fp.write("      1 => apb_iobar(16#" + format(0xD0 + llc.idx, '03X') + "#, 16#fff#),\n")
    fp.write("      2 => (others => '0')),\n")
  fp.write("    others => pconfig_none);\n\n")


  #
  fp.write("  -- ESP Tiles CSRs\n")
  csr_apb_size = (~CSR_APB_ADDR_MSK & 0xfff) + 1
  for i in range(0, esp_config.ntiles):
    address_str = format(CSR_APB_ADDR + i * csr_apb_size, "03X")
    msk_str = format(CSR_APB_ADDR_MSK, "03X")
    fp.write("  constant csr_t_" + str(i) + "_pindex : integer range 0 to NAPBSLV - 1 := " + str(CSR_PINDEX[i]) + ";\n")
    fp.write("  constant csr_t_" + str(i) + "_paddr : integer range 0 to 4095 := 16#" + address_str + "#;\n")
    fp.write("  constant csr_t_" + str(i) + "_pmask : integer range 0 to 4095 := 16#" + msk_str + "#;\n")
    fp.write("  constant csr_t_" + str(i) + "_pconfig : apb_config_type := (\n")
    fp.write("  0 => ahb_device_reg (VENDOR_SLD, SLD_TILE_CSR, 0, 0, 0),\n")
    fp.write("  1 => apb_iobar(16#" + address_str + "#, 16#" + msk_str  + "#),\n")
    fp.write("  2 => (others => '0'));\n\n")


  #
  fp.write("  -- Accelerators\n")
  fp.write("  constant accelerators_num : integer := " + str(esp_config.nacc) + ";\n\n")
  # Reset all THIRDPARTY accelerators counters
  THIRDPARTY_N = 0

  for i in range(esp_config.nacc):
    acc = esp_config.accelerators[i]
    fp.write("  -- Accelerator " + str(acc.id) + "\n")
    fp.write("  -- APB " + str(acc.idx) + "\n")
    fp.write("  -- " + acc.uppercase_name + "\n")

    if acc.vendor == "sld":
      address = SLD_APB_ADDR + acc.id
      address_ext = 0
      msk = SLD_APB_ADDR_MSK
      msk_ext = 0
      address_str = format(address, "03X")
      address_ext_str = format(address_ext, "03X")
    else:
      n = THIRDPARTY_N
      # Compute base address
      if THIRDPARTY_APB_EXT_ADDRESS == 0:
        # Use part of standard APB address space
        address = THIRDPARTY_APB_ADDRESS + n * THIRDPARTY_APB_ADDRESS_SIZE
        size = THIRDPARTY_APB_ADDRESS_SIZE
        address_ext = 0
        size_ext = 0
      else:
        # Use extended APB address space (large number of registers)
        address = 0
        size = 0
        address_ext = THIRDPARTY_APB_EXT_ADDRESS + n * THIRDPARTY_APB_EXT_ADDRESS_SIZE
        size_ext = THIRDPARTY_APB_EXT_ADDRESS_SIZE

      msk = 0xfff & ~((size >> 8) - 1)
      msk_ext = 0xfff & ~((size_ext >> 20) - 1)
      address_str = format(address >> 8, "03X")
      address_ext_str = format(address_ext >> 20, "03X")

      # Increment count
      THIRDPARTY_N = n + 1;

    msk_str = format(msk, "03X")
    msk_ext_str = format(msk_ext, "03X")

    fp.write("  constant " + acc.lowercase_name + "_" + str(acc.id) + "_pindex : integer range 0 to NAPBSLV - 1 := " + str(acc.idx) + ";\n")
    fp.write("  constant " + acc.lowercase_name + "_" + str(acc.id) + "_pirq : integer range 0 to NAHBIRQ - 1 := " + str(acc.irq) + ";\n")
    if acc.vendor == "sld":
      fp.write("  constant " + acc.lowercase_name + "_" + str(acc.id) + "_irq_type : integer range 0 to 1 := " + "0" + ";\n")
    else:
      fp.write("  constant " + acc.lowercase_name + "_" + str(acc.id) + "_irq_type : integer range 0 to 1 := " + THIRDPARTY_IRQ_TYPE[acc.lowercase_name] + ";\n")
    fp.write("  constant " + acc.lowercase_name + "_" + str(acc.id) + "_paddr : integer range 0 to 4095 := 16#" + str(address_str) + "#;\n")
    fp.write("  constant " + acc.lowercase_name + "_" + str(acc.id) + "_pmask : integer range 0 to 4095 := 16#" + str(msk_str) + "#;\n")
    fp.write("  constant " + acc.lowercase_name + "_" + str(acc.id) + "_paddr_ext : integer range 0 to 4095 := 16#" + str(address_ext_str) + "#;\n")
    fp.write("  constant " + acc.lowercase_name + "_" + str(acc.id) + "_pmask_ext : integer range 0 to 4095 := 16#" + str(msk_ext_str) + "#;\n")
    fp.write("  constant " + acc.lowercase_name + "_" + str(acc.id) + "_pconfig : apb_config_type := (\n")
    fp.write("  0 => ahb_device_reg (VENDOR_SLD, SLD_" + acc.uppercase_name + ", 0, 0, " + str(acc.irq) + "),\n")
    fp.write("  1 => apb_iobar(16#" + address_str + "#, 16#" + msk_str  + "#),\n")
    if address_ext == 0:
      fp.write("  2 => (others => '0'));\n\n")
    else:
      fp.write("  2 => apb_iobar(16#" + address_ext_str + "#, 16#" + msk_ext_str  + "#));\n\n")

  #
  fp.write("  -- I/O bus slaves index / memory map\n")
  fp.write("  constant fixed_apbo_pconfig : apb_slv_config_vector := (\n")
  fp.write("    1 => uart_pconfig,\n")
  fp.write("    2 => irqmp_pconfig,\n")
  if esp_config.cpu_arch == "ibex":
    fp.write("    3 => ibex_timer_pconfig,\n")
  else:
    fp.write("    3 => gptimer_pconfig,\n")
  fp.write("    4 => esplink_pconfig,\n")
  for i in range(0, esp_config.ndvfs):
    dvfs = esp_config.dvfs_ctrls[i]
    fp.write("    " + str(dvfs.idx) + " => cpu_dvfs_pconfig(" + str(i) + "),\n")
  for i in range(0, esp_config.nl2):
    l2 = esp_config.l2s[i]
    if l2.idx != -1:
      fp.write("    " + str(l2.idx) + " => l2_cache_pconfig(" + str(l2.id) + "),\n")
  for i in range(0, esp_config.nllc):
    llc = esp_config.llcs[i]
    fp.write("    " + str(llc.idx) + " => llc_cache_pconfig(" + str(i) + "),\n")
  if esp_config.has_svga:
    fp.write("    13 => svga_pconfig,\n")
  if esp_config.has_eth:
    fp.write("    14 => eth0_pconfig,\n")
    if esp_config.has_sgmii:
      fp.write("    15 => sgmii0_pconfig,\n")
  for i in range(0, esp_config.ntiles):
    fp.write("    " + str(CSR_PINDEX[i]) + " => csr_t_" + str(i) + "_pconfig,\n")
  for i in range(0, esp_config.nacc):
    acc = esp_config.accelerators[i]
    fp.write("    " + str(acc.idx) + " => " + str(acc.lowercase_name) + "_" + str(acc.id) + "_pconfig,\n")
  fp.write("   127 => prc_pconfig,\n")
  fp.write("    others => pconfig_none);\n\n")


  #
  fp.write("  ------ Cross reference arrays\n")

  #
  fp.write("  -- Get CPU ID from tile ID\n")
  fp.write("  constant tile_cpu_id : attribute_vector(0 to CFG_TILES_NUM - 1) := (\n")
  for i in range(0, esp_config.ntiles):
    t = esp_config.tiles[i]
    if t.cpu_id != -1:
      fp.write("    " + str(i) + " => " + str(t.cpu_id) + ",\n")
  fp.write("    others => 0);\n\n")

  #
  fp.write("  -- Get tile ID from CPU ID\n")
  fp.write("  constant cpu_tile_id : attribute_vector(0 to CFG_NCPU_TILE - 1) := (\n")
  for i in range(0, esp_config.ntiles):
    if esp_config.tiles[i].type == "cpu":
      fp.write("    " + str(esp_config.tiles[i].cpu_id) + " => " + str(i) + ",\n")
  fp.write("    others => 0);\n\n")

  #
  fp.write("  -- Get DVFS controller pindex from tile ID\n")
  fp.write("  constant cpu_dvfs_pindex : attribute_vector(0 to CFG_TILES_NUM - 1) := (\n")
  for i in range(0, esp_config.ntiles):
    t = esp_config.tiles[i]
    if t.type == "cpu" and t.has_pll != 0:
      fp.write("    " + str(i) + " => " + str(esp_config.tiles[i].dvfs.idx) + ",\n")
  fp.write("    others => 0);\n\n")

  #
  fp.write("  -- Get L2 cache ID from tile ID\n")
  fp.write("  constant tile_cache_id : attribute_vector(0 to CFG_TILES_NUM - 1) := (\n")
  for i in range(0, esp_config.ntiles):
    l2 = esp_config.tiles[i].l2
    if l2.id != -1:
      fp.write("    " + str(i) + " => " + str(l2.id) + ",\n")
  fp.write("    others => 0);\n\n")

  #
  fp.write("  -- Get tile ID from L2 cache ID\n")
  fp.write("  constant cache_tile_id : cache_attribute_array := (\n")
  for i in range(0, esp_config.ntiles):
    l2 = esp_config.tiles[i].l2
    if l2.id != -1:
      fp.write("    " + str(l2.id) + " => " + str(i) + ",\n")
  fp.write("    others => 0);\n\n")

  #
  fp.write("  -- Get L2 pindex from tile ID\n")
  fp.write("  constant l2_cache_pindex : attribute_vector(0 to CFG_TILES_NUM - 1) := (\n")
  for i in range(0, esp_config.ntiles):
    t = esp_config.tiles[i]
    if t.type == "cpu" and t.l2.idx != -1:
      fp.write("    " + str(i) + " => " + str(t.l2.idx) + ",\n")
  fp.write("    others => 0);\n\n")

  #
  fp.write("  -- Flag tiles that have a private cache\n")
  fp.write("  constant tile_has_l2 : attribute_vector(0 to CFG_TILES_NUM - 1) := (\n")
  for i in range(0, esp_config.ntiles):
    fp.write("    " + str(i) + " => " + str(esp_config.tiles[i].has_l2) + ",\n")
  fp.write("    others => 0);\n\n")

  #
  fp.write("  -- Get LLC ID from tile ID\n")
  fp.write("  constant tile_llc_id : attribute_vector(0 to CFG_TILES_NUM - 1) := (\n")
  for i in range(0, esp_config.ntiles):
    llc = esp_config.tiles[i].llc
    if llc.id != -1:
      fp.write("    " + str(i) + " => " + str(llc.id) + ",\n")
  fp.write("    others => 0);\n\n")

  #
  fp.write("  -- Get tile ID from LLC-split ID\n")
  fp.write("  constant llc_tile_id : attribute_vector(0 to " + ddr_vec_attribute_msb  + ") := (\n")
  for i in  range(0, esp_config.ntiles):
    llc = esp_config.tiles[i].llc
    if llc.id != -1:
      fp.write("    " + str(llc.id) + " => " + str(i) + ",\n")
  fp.write("    others => 0);\n\n")

  #
  fp.write("  -- Get LLC pindex from tile ID\n")
  fp.write("  constant llc_cache_pindex : attribute_vector(0 to CFG_TILES_NUM - 1) := (\n")
  for i in range(0, esp_config.ntiles):
    t = esp_config.tiles[i]
    if t.type == "mem" and t.llc.idx != -1:
      fp.write("    " + str(i) + " => " + str(t.llc.idx) + ",\n")
  fp.write("    others => 0);\n\n")

  #
  fp.write("  -- Get tile ID from shared-local memory ID ID\n")
  if esp_config.nslm == 0:
    fp.write("  constant slm_tile_id : attribute_vector(0 to 0) := (\n")
  else:
    fp.write("  constant slm_tile_id : attribute_vector(0 to CFG_NSLM_TILE - 1) := (\n")
  for i in  range(0, esp_config.ntiles):
    t = esp_config.tiles[i]
    if t.slm_id != -1:
      fp.write("    " + str(t.slm_id) + " => " + str(i) + ",\n")
  fp.write("    others => 0);\n\n")

  #
  fp.write("  -- Get shared-local memory tile ID from tile ID\n")
  fp.write("  constant tile_slm_id : attribute_vector(0 to CFG_TILES_NUM - 1) := (\n")
  for i in  range(0, esp_config.ntiles):
    t = esp_config.tiles[i]
    if t.slm_id != -1:
      fp.write("    " + str(i) + " => " + str(t.slm_id) + ",\n")
  fp.write("    others => 0);\n\n")

  #
  fp.write("  -- Get tile ID from shared-local memory with DDR ID ID\n")
  if esp_config.nslmddr == 0:
    fp.write("  constant slmddr_tile_id : attribute_vector(0 to 0) := (\n")
  else:
    fp.write("  constant slmddr_tile_id : attribute_vector(0 to CFG_NSLMDDR_TILE - 1) := (\n")
  for i in  range(0, esp_config.ntiles):
    t = esp_config.tiles[i]
    if t.slmddr_id != -1:
      fp.write("    " + str(t.slmddr_id) + " => " + str(i) + ",\n")
  fp.write("    others => 0);\n\n")

  #
  fp.write("  -- Get shared-local memory tile ID from tile ID\n")
  fp.write("  constant tile_slmddr_id : attribute_vector(0 to CFG_TILES_NUM - 1) := (\n")
  for i in  range(0, esp_config.ntiles):
    t = esp_config.tiles[i]
    if t.slmddr_id != -1:
      fp.write("    " + str(i) + " => " + str(t.slmddr_id) + ",\n")
  fp.write("    others => 0);\n\n")

  #
  fp.write("  -- Get tile ID from memory ID\n")
  fp.write("  constant mem_tile_id : attribute_vector(0 to " + ddr_vec_attribute_msb  + ") := (\n")
  for i in  range(0, esp_config.ntiles):
    t = esp_config.tiles[i]
    if t.mem_id != -1:
      fp.write("    " + str(t.mem_id) + " => " + str(i) + ",\n")
  fp.write("    others => 0);\n\n")

  #
  fp.write("  -- Get memory tile ID from tile ID\n")
  fp.write("  constant tile_mem_id : attribute_vector(0 to CFG_TILES_NUM - 1) := (\n")
  for i in  range(0, esp_config.ntiles):
    t = esp_config.tiles[i]
    if t.mem_id != -1:
      fp.write("    " + str(i) + " => " + str(t.mem_id) + ",\n")
  fp.write("    others => 0);\n\n")

  #
  fp.write("  -- Get CSR pindex from tile ID\n")
  fp.write("  constant tile_csr_pindex : attribute_vector(0 to CFG_TILES_NUM - 1) := (\n")
  for i in range(0, esp_config.ntiles):
    fp.write("    " + str(i) + " => " + str(CSR_PINDEX[i]) + ",\n")
  fp.write("    others => 0);\n\n")

  #
  fp.write("  -- Get accelerator ID from tile ID\n")
  fp.write("  constant tile_acc_id : attribute_vector(0 to CFG_TILES_NUM - 1) := (\n")
  for i in range(0, esp_config.ntiles):
    t = esp_config.tiles[i]
    if t.acc.id != -1:
      fp.write("    " + str(i) + " => " + str(t.acc.id) + ",\n")
  fp.write("    others => 0);\n\n")

  #
  fp.write("  -- Get tile ID from accelerator ID\n")
  fp.write("  constant acc_tile_id : attribute_vector(0 to CFG_TILES_NUM - 1) := (\n")
  for i in range(0, esp_config.ntiles):
    t = esp_config.tiles[i]
    if t.acc.id != -1:
      fp.write("    " + str(t.acc.id) + " => " + str(i) + ",\n")
  fp.write("    others => 0);\n\n")

  #
  fp.write("  -- Get miscellaneous tile ID\n")
  misc_id = 0
  for i in range(0, esp_config.ntiles):
    if esp_config.tiles[i].type == "misc":
      misc_id = i
  fp.write("  constant io_tile_id : integer := " + str(misc_id) + ";\n\n")

  #
  fp.write("  -- DMA ID corresponds to accelerator ID for accelerators and nacc for Ethernet\n")
  fp.write("  -- Ethernet must be coherent to avoid flushing private caches every time the\n")
  fp.write("  -- DMA buffer is accessed, but the IP from GRLIB is not coherent. We leverage\n")
  fp.write("  -- LLC-coherent DMA w/ recalls to have Etherent work transparently.\n")

  fp.write("  -- Get DMA ID from tile ID\n")
  fp.write("  constant tile_dma_id : attribute_vector(0 to CFG_TILES_NUM - 1) := (\n")
  for i in range(0, esp_config.ntiles):
    acc = esp_config.tiles[i].acc
    if acc.id != -1:
      fp.write("    " + str(i) + " => " + str(esp_config.tiles[i].acc.id) + ",\n")
  fp.write("    io_tile_id => " + str(esp_config.nacc) + ",\n")
  fp.write("    others => -1);\n\n")


  fp.write("  -- Get tile ID from DMA ID (used for LLC-coherent DMA)\n")
  fp.write("  constant dma_tile_id : dma_attribute_array := (\n")
  for i in range(0, esp_config.ntiles):
    acc = esp_config.tiles[i].acc
    if acc.id != -1:
      fp.write("    " + str(acc.id) + " => " + str(i) + ",\n")
  fp.write("    " + str(esp_config.nacc) + " => io_tile_id,\n")
  fp.write("    others => 0);\n\n")


  #
  fp.write("  -- Get type of tile from tile ID\n")
  fp.write("  constant tile_type : attribute_vector(0 to CFG_TILES_NUM - 1) := (\n")
  for i in range(0, esp_config.ntiles):
    type = 0
    if esp_config.tiles[i].type == "cpu":
      type = 1
    if esp_config.tiles[i].type == "acc":
      type = 2
    if esp_config.tiles[i].type == "misc":
      type = 3
    if esp_config.tiles[i].type == "mem":
      type = 4
    if esp_config.tiles[i].type == "slm":
      type = 5
    if esp_config.tiles[i].type == "slmddr":
      type = 6
    fp.write("    " + str(i) + " => " + str(type) + ",\n")
  fp.write("    others => 0);\n\n")

  #
  fp.write("  -- Get accelerator's implementation (hlscfg or generic design point) from tile ID\n")
  fp.write("  constant tile_design_point : tile_hlscfg_array := (\n")
  for i in range(0, esp_config.ntiles):
    tile = esp_config.tiles[i]
    if tile.type == "acc":
      if str(tile.design_point) != "":
        fp.write("    " + str(i) + " => HLSCFG_" + tile.acc.uppercase_name + "_" + tile.design_point.upper() + ",\n")
  fp.write("    others => 0);\n\n")

  #
  fp.write("  -- Get accelerator device ID (device tree) from tile ID\n")
  fp.write("  constant tile_device : tile_device_array := (\n")
  for i in range(0, esp_config.ntiles):
    if esp_config.tiles[i].type == "acc":
      fp.write("    " + str(i) + " => SLD_" + esp_config.tiles[i].acc.uppercase_name + ",\n")
  fp.write("    others => 0);\n\n")

  #
  fp.write("  -- Get I/O-bus index line for accelerators from tile ID\n")
  fp.write("  constant tile_apb_idx : tile_idx_array := (\n")
  for i in range(0, esp_config.ntiles):
    if esp_config.tiles[i].type == "acc":
      acc = esp_config.tiles[i].acc
      fp.write("    " + str(i) + " => " + acc.lowercase_name + "_" + str(acc.id) + "_pindex,\n")
  fp.write("    others => 0);\n\n")

  #
  fp.write("  -- Get I/O-bus address for accelerators from tile ID\n")
  fp.write("  constant tile_apb_paddr : tile_addr_array := (\n")
  for i in range(0, esp_config.ntiles):
    if esp_config.tiles[i].type == "acc":
      acc = esp_config.tiles[i].acc
      fp.write("    " + str(i) + " => " + acc.lowercase_name + "_" + str(acc.id) + "_paddr,\n")
  fp.write("    others => 0);\n\n")

  fp.write("  constant tile_apb_paddr_ext : tile_addr_array := (\n")
  for i in range(0, esp_config.ntiles):
    if esp_config.tiles[i].type == "acc":
      acc = esp_config.tiles[i].acc
      fp.write("    " + str(i) + " => " + acc.lowercase_name + "_" + str(acc.id) + "_paddr_ext,\n")
  fp.write("    others => 0);\n\n")

  #
  fp.write("  -- Get I/O-bus address mask for accelerators from tile ID\n")
  fp.write("  constant tile_apb_pmask : tile_addr_array := (\n")
  for i in range(0, esp_config.ntiles):
    if esp_config.tiles[i].type == "acc":
      acc = esp_config.tiles[i].acc
      fp.write("    " + str(i) + " => " + acc.lowercase_name + "_" + str(acc.id) + "_pmask,\n")
  fp.write("    others => 0);\n\n")

  fp.write("  constant tile_apb_pmask_ext : tile_addr_array := (\n")
  for i in range(0, esp_config.ntiles):
    if esp_config.tiles[i].type == "acc":
      acc = esp_config.tiles[i].acc
      fp.write("    " + str(i) + " => " + acc.lowercase_name + "_" + str(acc.id) + "_pmask_ext,\n")
  fp.write("    others => 0);\n\n")

  #
  fp.write("  -- Get IRQ line for accelerators from tile ID\n")
  fp.write("  constant tile_apb_irq : tile_irq_array := (\n")
  for i in range(0, esp_config.ntiles):
    if esp_config.tiles[i].type == "acc":
      acc = esp_config.tiles[i].acc
      fp.write("    " + str(i) + " => " + acc.lowercase_name + "_" + str(acc.id) + "_pirq,\n")
  fp.write("    others => 0);\n\n")

  #
  fp.write("  -- Get IRQ line type for accelerators from tile ID\n")
  fp.write("  -- IRQ line types:\n")
  fp.write("  --     0 : edge-sensitive\n")
  fp.write("  --     1 : level-sensitive\n")
  fp.write("  constant tile_irq_type : tile_irq_array := (\n")
  for i in range(0, esp_config.ntiles):
    if esp_config.tiles[i].type == "acc":
      acc = esp_config.tiles[i].acc
      fp.write("    " + str(i) + " => " + acc.lowercase_name + "_" + str(acc.id) + "_irq_type,\n")
  fp.write("    others => 0);\n\n")

  #
  fp.write("  -- Get DMA memory allocation from tile ID (this parameter must be the same for every accelerator)\n")
  fp.write("  constant tile_scatter_gather : tile_flag_array := (\n")
  for i in range(0, esp_config.ntiles):
    if esp_config.tiles[i].type == "acc":
      fp.write("    " + str(i) + " => CFG_SCATTER_GATHER,\n")
  fp.write("    others => 0);\n\n")

  #
  fp.write("  -- Get number of clock regions (1 if has_dvfs is false)\n")
  fp.write("  constant domains_num : integer := " + str(esp_config.ndomain)+";\n\n")

  #
  fp.write("  -- Flag tiles that belong to a DVFS domain\n")
  fp.write("  constant tile_has_dvfs : attribute_vector(0 to CFG_TILES_NUM - 1) := (\n")
  if esp_config.has_dvfs:
    for i in range(0, esp_config.ntiles):
      region = esp_config.tiles[i].clk_region
      has_dvfs = 0
      if region != 0:
        has_dvfs = 1
      fp.write("    " + str(i) + " => " + str(has_dvfs) + ",\n")
  fp.write("    others => 0);\n\n")

  #
  fp.write("  -- Flag tiles that are master of a DVFS domain (have a local PLL)\n")
  fp.write("  constant tile_has_pll : attribute_vector(0 to CFG_TILES_NUM - 1) := (\n")
  if esp_config.has_dvfs:
    for i in range(0, esp_config.ntiles):
      fp.write("    " + str(i) + " => " + str(esp_config.tiles[i].has_pll) + ",\n")
  fp.write("    others => 0);\n\n")

  #
  fp.write("  -- Get clock domain from tile ID\n")
  fp.write("  constant tile_domain : attribute_vector(0 to CFG_TILES_NUM - 1) := (\n")
  if esp_config.has_dvfs:
    for i in range(0, esp_config.ntiles):
      fp.write("    " + str(i) + " => " + str(esp_config.tiles[i].clk_region) + ",\n")
  fp.write("    others => 0);\n\n")

  #
  fp.write("  -- Get tile ID of the DVFS domain masters for each clock region (these tiles control the corresponding domain)\n")
  pll_tile = [0 for x in range(esp_config.ntiles)]
  for i in range(0, esp_config.ntiles):
    if esp_config.tiles[i].has_pll == 1:
      pll_tile[esp_config.tiles[i].clk_region] = i

  #
  fp.write("  -- Get tile ID of the DVFS domain master from the tile clock region\n")
  fp.write("  constant tile_domain_master : attribute_vector(0 to CFG_TILES_NUM - 1) := (\n")
  for i in range(0, esp_config.ntiles):
    fp.write("    " + str(i) + " => " + str(pll_tile[esp_config.tiles[i].clk_region]) + ",\n")
  fp.write("    others => 0);\n\n")

  #
  fp.write("  -- Get tile ID of the DVFS domain master from the clock region ID\n")
  fp.write("  constant domain_master_tile : domain_type_array := (\n")
  if esp_config.has_dvfs:
    for i in range(0, esp_config.ndomain):
      region = esp_config.regions[i]
      if region != 0:
        fp.write("    " + str(region) + " => " + str(pll_tile[region]) + ",\n")
  fp.write("    others => 0);\n\n")

  #
  fp.write("  -- Flag domain master tiles w/ additional clock buffer (these are a limited resource on the FPGA)\n")
  fp.write("  constant extra_clk_buf : attribute_vector(0 to CFG_TILES_NUM - 1) := (\n")
  for i in range(0, esp_config.ntiles):
    fp.write("    " + str(i) + " => " + str(esp_config.tiles[i].has_clkbuf) + ",\n")
  fp.write("    others => 0);\n\n")

  #
  fp.write("  ---- Get tile ID from I/O-bus index (index 4 is the local DVFS controller to each CPU tile)\n")
  fp.write("  constant apb_tile_id : apb_attribute_array := (\n")
  # 0 - BOOT ROM memory controller
  # 1 - I/O bus bridge
  # 2 - Interrupt controller
  # 3 - Timer
  for i in range(0, 4):
    fp.write("    " + str(i) + " => io_tile_id,\n")
  # 13 - SVGA controller
  if esp_config.has_svga:
    fp.write("    13 => io_tile_id,\n")
  # 14 - Ethernet MAC controller
  # 15 - Ethernet SGMII PHY controller
  if esp_config.has_eth:
    fp.write("    14 => io_tile_id,\n")
    if esp_config.has_sgmii:
      fp.write("    15 => io_tile_id,\n")
  # 20-83 - ESP Tile CSRs
  for i in range(0, esp_config.ntiles):
    fp.write("    " + str(CSR_PINDEX[i]) + " => " + str(i) + ",\n")
  # 20-(NAPBSLV - 1) - Accelerators
  for i in range(0, esp_config.ntiles):
    t =  esp_config.tiles[i]
    if t.type == "acc":
      acc_pindex = t.acc.idx
      fp.write("    " + str(acc_pindex) + " => " + str(i) + ",\n")
    # 16-19 - LLC cache controller (must change with NMEM_MAX)
    if t.type == "mem":
      if esp_config.coherence:
        llc_pindex = t.llc.idx
        fp.write("    " + str(llc_pindex) + " => " + str(i) + ",\n")
    # 5-8 - Processors' DVFS controller (must change with NCPU_MAX)
    # 9-12 - Processors' private cache controller (must change with NCPU_MAX)
    if t.type == "cpu":
      if t.has_pll != 0:
        fp.write("    " + str(t.dvfs.idx) + " => " + str(i) + ",\n")
      if esp_config.coherence:
        fp.write("    " + str(t.l2.idx) + " => " + str(i) + ",\n")
  if soc.prc.get() == 1:
    fp.write("    127 => io_tile_id,\n")
  fp.write("    others => 0);\n\n")

  #
  fp.write("  constant esp_init_sequence : attribute_vector(0 to CFG_TILES_NUM + CFG_NCPU_TILE - 1) := (\n")
  fp.write("    ")
  # Set tile_id to adjacent tiles starting from tile_io
  for i in list(range(esp_config.tiles[misc_id].row, -1, -1)) + list(range(esp_config.tiles[misc_id].row + 1, soc.noc.rows)):
    for j in list(range(esp_config.tiles[misc_id].col, -1, -1)) + list(range(esp_config.tiles[misc_id].col + 1, soc.noc.cols)):
      tile_id = i * soc.noc.cols + j
      if tile_id != misc_id:
        fp.write(", ")
      fp.write(str(tile_id))
  # Mark tile_id configuration valid for CPU tiles. Set CPU0 last.
  for i in range(esp_config.ntiles - 1, -1, -1):
    t =  esp_config.tiles[i]
    if t.type == "cpu":
      fp.write(", " + str(i))
  fp.write(");\n\n")

  fp.write("  constant esp_srst_sequence : attribute_vector(0 to CFG_NMEM_TILE + CFG_NCPU_TILE - 1) := (\n")
  fp.write("    ")
  # Send srs to MEM tiles (LLC) and to CPU tiles. Reset CPU0 last.
  first = True
  for i in range(esp_config.ntiles - 1, -1, -1):
    t =  esp_config.tiles[i]
    if t.type == "mem":
      if first:
        first = False
      else:
        fp.write(", ")
      fp.write(str(i))
  for i in range(esp_config.ntiles - 1, -1, -1):
    t =  esp_config.tiles[i]
    if t.type == "cpu":
      if first:
        first = False
        if esp_config.tiles[i].cpu_id == 0:
          fp.write("0 => ")
      else:
        fp.write(", ")
      fp.write(str(i))
  fp.write(");\n\n")


def print_tiles(fp, esp_config):
  #
  fp.write("  -- Tiles YX coordinates\n")
  fp.write("  constant tile_x : yx_vec(0 to " + str(esp_config.ntiles - 1) + ") := (\n")
  for i in range(0, esp_config.ntiles):
    if i > 0:
       fp.write(",\n")
    fp.write("    " + str(i) + " => \"" + uint_to_bin(esp_config.tiles[i].col, 3) + "\"")
  fp.write("  );\n")

  fp.write("  constant tile_y : yx_vec(0 to " + str(esp_config.ntiles - 1) + ") := (\n")
  for i in range(0, esp_config.ntiles):
    if i > 0:
      fp.write(",\n")
    fp.write("    " + str(i) + " => \"" + uint_to_bin(esp_config.tiles[i].row, 3) + "\"")
  fp.write("  );\n\n")

  #
  fp.write("  -- CPU YX coordinates\n")
  fp.write("  constant cpu_y : yx_vec(0 to CFG_NCPU_TILE - 1) := (\n")
  for i in range(0, esp_config.ncpu):
    if i > 0:
      fp.write(",\n")
    fp.write("   " + str(i) + " => tile_y(cpu_tile_id(" + str(i) + "))")
  fp.write("  );\n")

  fp.write("  constant cpu_x : yx_vec(0 to CFG_NCPU_TILE - 1) := (\n")
  for i in range(0, esp_config.ncpu):
    if i > 0:
      fp.write(",\n")
    fp.write("   " + str(i) + " => tile_x(cpu_tile_id(" + str(i) + "))")
  fp.write("  );\n\n")


  #
  fp.write("  -- L2 YX coordinates\n")
  fp.write("  constant cache_y : yx_vec(0 to " + str(NFULL_COHERENT_MAX - 1) + ") := (\n")
  for i in range(0, NFULL_COHERENT_MAX):
    if i > 0:
      fp.write(",\n")
    fp.write("   " + str(i) + " => tile_y(cache_tile_id(" + str(i) + "))")
  fp.write("  );\n")

  fp.write("  constant cache_x : yx_vec(0 to " + str(NFULL_COHERENT_MAX - 1) + ") := (\n")
  for i in range(0, NFULL_COHERENT_MAX):
    if i > 0:
      fp.write(",\n")
    fp.write("   " + str(i) + " => tile_x(cache_tile_id(" + str(i) + "))")
  fp.write("  );\n\n")

  #
  fp.write("  -- DMA initiators YX coordinates\n")
  fp.write("  constant dma_y : yx_vec(0 to " + str(NLLC_COHERENT_MAX - 1) + ") := (\n")
  for i in range(0, NLLC_COHERENT_MAX):
    if i > 0:
      fp.write(",\n")
    fp.write("   " + str(i) + " => tile_y(dma_tile_id(" + str(i) + "))")
  fp.write("  );\n")

  fp.write("  constant dma_x : yx_vec(0 to " + str(NLLC_COHERENT_MAX - 1) + ") := (\n")
  for i in range(0, NLLC_COHERENT_MAX):
    if i > 0:
      fp.write(",\n")
    fp.write("   " + str(i) + " => tile_x(dma_tile_id(" + str(i) + "))")
  fp.write("  );\n\n")

  #
  fp.write("  -- SLM YX coordinates and tiles routing info\n")
  fp.write("  constant tile_slm_list : tile_mem_info_vector(0 to CFG_NSLM_TILE + CFG_NSLMDDR_TILE + CFG_NMEM_TILE - 1):= (\n")
  for i in range(0, esp_config.nslm):
    fp.write("    " + str(i) + " => (\n")
    fp.write("      x => tile_x(slm_tile_id(" + str(i) + ")),\n")
    fp.write("      y => tile_y(slm_tile_id(" + str(i) + ")),\n")
    fp.write("      haddr => slm_haddr(" + str(i)  + "),\n")
    fp.write("      hmask => slm_hmask(" + str(i)  + ")\n")
    fp.write("    ),\n")
  for i in range(0, esp_config.nslmddr):
    fp.write("    " + str(esp_config.nslm + i) + " => (\n")
    fp.write("      x => tile_x(slmddr_tile_id(" + str(i) + ")),\n")
    fp.write("      y => tile_y(slmddr_tile_id(" + str(i) + ")),\n")
    fp.write("      haddr => slmddr_haddr(" + str(i)  + "),\n")
    fp.write("      hmask => slmddr_hmask(" + str(i)  + ")\n")
    fp.write("    ),\n")
  fp.write("    others => tile_mem_info_none);\n\n")

  #
  fp.write("  -- LLC YX coordinates and memory tiles routing info\n")
  fp.write("  constant tile_mem_list : tile_mem_info_vector(0 to CFG_NSLM_TILE + CFG_NSLMDDR_TILE + CFG_NMEM_TILE - 1) := (\n")
  for i in range(0, esp_config.nmem):
    fp.write("    " + str(i) + " => (\n")
    fp.write("      x => tile_x(mem_tile_id(" + str(i) + ")),\n")
    fp.write("      y => tile_y(mem_tile_id(" + str(i) + ")),\n")
    fp.write("      haddr => ddr_haddr(" + str(i)  + "),\n")
    fp.write("      hmask => ddr_hmask(" + str(i)  + ")\n")
    fp.write("    ),\n")
  fp.write("    others => tile_mem_info_none);\n\n")

  #
  fp.write("  -- Add the frame buffer and SLM tiles entries for accelerators' DMA.\n")
  fp.write("  -- NB: accelerators can only access the frame buffer and SLM if\n")
  fp.write("  -- non-coherent DMA is selected from software.\n")
  fp.write("  constant tile_acc_mem_list : tile_mem_info_vector(0 to CFG_NSLM_TILE + CFG_NSLMDDR_TILE + CFG_NMEM_TILE) := (\n")
  for i in range(0, esp_config.nmem):
    fp.write("    " + str(i) + " => (\n")
    fp.write("      x => tile_x(mem_tile_id(" + str(i) + ")),\n")
    fp.write("      y => tile_y(mem_tile_id(" + str(i) + ")),\n")
    fp.write("      haddr => ddr_haddr(" + str(i)  + "),\n")
    fp.write("      hmask => ddr_hmask(" + str(i)  + ")\n")
    fp.write("    ),\n")
  for i in range(0, esp_config.nslm):
    fp.write("    " + str(i + esp_config.nmem) + " => (\n")
    fp.write("      x => tile_x(slm_tile_id(" + str(i) + ")),\n")
    fp.write("      y => tile_y(slm_tile_id(" + str(i) + ")),\n")
    fp.write("      haddr => slm_haddr(" + str(i)  + "),\n")
    fp.write("      hmask => slm_hmask(" + str(i)  + ")\n")
    fp.write("    ),\n")
  for i in range(0, esp_config.nslmddr):
    fp.write("    " + str(i + esp_config.nmem + esp_config.nslm) + " => (\n")
    fp.write("      x => tile_x(slmddr_tile_id(" + str(i) + ")),\n")
    fp.write("      y => tile_y(slmddr_tile_id(" + str(i) + ")),\n")
    fp.write("      haddr => slmddr_haddr(" + str(i)  + "),\n")
    fp.write("      hmask => slmddr_hmask(" + str(i)  + ")\n")
    fp.write("    ),\n")
  if esp_config.has_svga:
    fp.write("    " + str(esp_config.nmem + esp_config.nslm + esp_config.nslmddr) + " => (\n")
    fp.write("      x => tile_x(io_tile_id),\n")
    fp.write("      y => tile_y(io_tile_id),\n")
    fp.write("      haddr => fb_haddr,\n")
    fp.write("      hmask => fb_hmask\n")
    fp.write("    ),\n")
  fp.write("    others => tile_mem_info_none);\n\n")

  #
  fp.write("  -- I/O-bus devices routing info\n")
  fp.write("  constant apb_slv_y : yx_vec(0 to NAPBSLV - 1) := (\n")
  for i in range(0, NAPBS):
    if i > 0:
      fp.write(",\n")
    fp.write("    " + str(i) + " => tile_y(apb_tile_id(" + str(i) + "))")
  fp.write("  );\n")

  fp.write("  constant apb_slv_x : yx_vec(0 to NAPBSLV - 1) := (\n")
  for i in range(0, NAPBS):
    if i > 0:
      fp.write(",\n")
    fp.write("    " + str(i) + " => tile_x(apb_tile_id(" + str(i) + "))")
  fp.write("  );\n\n")

  #
  fp.write("  -- Flag I/O-bus slaves that are remote\n")
  fp.write("  -- Note that all components appear as remote to CPU and I/O tiles even if\n")
  fp.write("  -- located in that tile. This is because local masters still have to go\n")
  fp.write("  -- through ESP proxies to address such devices (e.g. L2 cache and DVFS\n")
  fp.write("  -- controller in CPU tiles). This choice allows any master in the SoC to\n")
  fp.write("  -- access these slaves. For instance, when configuring DVFS, a single CPU\n")
  fp.write("  -- must be able to access all DVFS controllers from other CPUS; another\n")
  fp.write("  -- example is the synchronized flush of all private caches, which is\n")
  fp.write("  -- initiated by a single CPU\n")
  fp.write("  constant remote_apb_slv_mask_cpu : std_logic_vector(0 to NAPBSLV - 1) := (\n")
  fp.write("    1 => '1',\n")
  fp.write("    2 => '1',\n")
  fp.write("    3 => '1',\n")
  fp.write("    13 => to_std_logic(CFG_SVGA_ENABLE),\n")
  fp.write("    14 => to_std_logic(CFG_GRETH),\n")
  if esp_config.has_sgmii:
    fp.write("    15 => to_std_logic(CFG_GRETH),\n")
  for j in range(0, esp_config.ndvfs):
    dvfs = esp_config.dvfs_ctrls[j]
    if dvfs.id != -1:
      fp.write("    " + str(dvfs.idx) + " => '1',\n")
  for j in range(0, esp_config.nl2):
    l2 = esp_config.l2s[j]
    if l2.idx != -1:
      fp.write("    " + str(l2.idx) + " => '1',\n")
  for j in range(0, esp_config.nllc):
    llc = esp_config.llcs[j]
    if llc.idx != -1:
      fp.write("    " + str(llc.idx) + " => '1',\n")
  for j in range(0, esp_config.ntiles):
    fp.write("    " + str(CSR_PINDEX[j]) + " => '1',\n")
  for j in range(0, esp_config.nacc):
    acc = esp_config.accelerators[j]
    fp.write("    " + str(acc.idx) + " => '1',\n")
  #PRC apb_mask
  fp.write("    127 => to_std_logic(CFG_PRC),\n")
  fp.write("    others => '0');\n\n")


  fp.write("  constant remote_apb_slv_mask_misc : std_logic_vector(0 to NAPBSLV - 1) := (\n")
  for j in range(0, esp_config.ndvfs):
    dvfs = esp_config.dvfs_ctrls[j]
    if dvfs.id != -1:
      fp.write("    " + str(dvfs.idx) + " => '1',\n")
  for j in range(0, esp_config.nl2):
    l2 = esp_config.l2s[j]
    if l2.idx != -1:
      fp.write("    " + str(l2.idx) + " => '1',\n")
  for j in range(0, esp_config.nllc):
    llc = esp_config.llcs[j]
    if llc.idx != -1:
      fp.write("    " + str(llc.idx) + " => '1',\n")
  for j in range(0, esp_config.ntiles):
    if esp_config.tiles[j].type != "misc":
      fp.write("    " + str(CSR_PINDEX[j]) + " => '1',\n")
  for j in range(0, esp_config.nacc):
    acc = esp_config.accelerators[j]
    fp.write("    " + str(acc.idx) + " => '1',\n")
  fp.write("    others => '0');\n")

  #
  fp.write("  -- Flag bus slaves that are remote to each tile (request selects slv proxy)\n")
  fp.write("  constant remote_ahb_mask_misc : std_logic_vector(0 to NAHBSLV - 1) := (\n")
  for j in range(0, esp_config.nmem):
    fp.write("    " + str(DDR_HINDEX[j]) + " => '1',\n")
  for j in range(0, esp_config.nslm + esp_config.nslmddr):
    index = SLM_HINDEX + j
    if index >= 12:
      index = index + 1
    fp.write("    " + str(index) + " => '1',\n")
  fp.write("    others => '0');\n\n")

  fp.write("  constant remote_ahb_mask_cpu : std_logic_vector(0 to NAHBSLV - 1) := (\n")
  fp.write("    " + str(AHBROM_HINDEX) + "  => '1',\n")
  fp.write("    " + str(DDR_HINDEX[0]) + " => to_std_logic(CFG_L2_DISABLE),\n")
  fp.write("    " + str(FB_HINDEX) + "  => to_std_logic(CFG_SVGA_ENABLE),\n")
  fp.write("    others => '0');\n\n")

  fp.write("  constant slm_ahb_mask : std_logic_vector(0 to NAHBSLV - 1) := (\n")
  for j in range(0, esp_config.nslm + esp_config.nslmddr):
    index = SLM_HINDEX + j
    if index >= 12:
      index = index + 1
    fp.write("    " + str(index) + " => '1',\n")
  fp.write("    others => '0');\n\n")


def print_esplink_header(fp, esp_config, soc):

  # Get CPU base frequency
  with open("../../top.vhd") as top_fp:
    for line in top_fp:
      if line.find("constant CPU_FREQ : integer") != -1:
        line.strip();
        items = line.split()
        CPU_FREQ = 1000 * int(items[5].replace(";",""))
        top_fp.close()
        break

  fp.write("#ifndef __SOCMAP_H__\n")
  fp.write("#define __SOCMAP_H__\n")
  fp.write("\n")
  fp.write("#define EDCL_IP \"" + soc.IP_ADDR + "\"\n")
  fp.write("#define BASE_FREQ " + str(CPU_FREQ) + "\n")
  if soc.cache_spandex.get() == 1:
    fp.write("#define USE_SPANDEX\n")
  fp.write("#define BOOTROM_BASE_ADDR " + hex(RST_ADDR[esp_config.cpu_arch]) + "\n")
  fp.write("#define RODATA_START_ADDR " + hex(RODATA_ADDR[esp_config.cpu_arch]) + "\n")
  fp.write("#define DRAM_BASE_ADDR 0x" + format(DDR_HADDR[esp_config.cpu_arch], '03X') + "00000\n")
  fp.write("#define PBS_BASE_ADDR 0x" + format(PBS_HADDR[esp_config.cpu_arch], '03X') + "00000\n")
  if esp_config.nmem == 0:
    fp.write("#define OVERRIDE_DRAM_SIZE 0x" + format(esp_config.slm_tot_kbytes * 1024, '08X') + "\n")
  fp.write("#define ESPLINK_BASE_ADDR 0x" + format(AHB2APB_HADDR[esp_config.cpu_arch], '03X') + "00400\n")
  fp.write("#define TARGET_BYTE_ORDER __ORDER_BIG_ENDIAN__\n")
  fp.write("\n")
  fp.write("#endif /* __SOCMAP_H__ */\n")

def print_soc_defines(fp, esp_config, soc):
  fp.write("#ifndef __SOC_DEFS_H__\n")
  fp.write("#define __SOC_DEFS_H__\n")
  fp.write("\n")
  fp.write("#define SOC_ROWS " + str(soc.noc.rows) + "\n");
  fp.write("#define SOC_COLS " + str(soc.noc.cols) + "\n");
  fp.write("#define SOC_NCPU " + str(esp_config.ncpu) + "\n");
  fp.write("#define SOC_NMEM " + str(esp_config.nmem) + "\n");
  fp.write("#define SOC_NDDR_CONTIG " + str(len(esp_config.contig_alloc_ddr)) +"\n")
  if esp_config.nacc > 0:
      fp.write("#define ACCS_PRESENT 1\n")
  fp.write("#define SOC_NACC " + str(esp_config.nacc) + "\n");

  if esp_config.cpu_arch == "leon3":
      fp.write("#define MONITOR_BASE_ADDR 0x80090000\n")
  else:
      fp.write("#define MONITOR_BASE_ADDR 0x60090000\n")
  fp.write("#define MONITOR_TILE_SIZE 0x200\n\n")

  fp.write("#endif /* __SOC_DEFS_H__ */\n")

def print_soc_locations(fp, esp_config, soc):
  fp.write("soc_loc_t cpu_locs[" + str(esp_config.ncpu) + "] = {")
  for i in range(0, esp_config.ntiles):
    t = esp_config.tiles[i]
    if t.type == "cpu":
        fp.write("{" + str(t.row) + "," + str(t.col) + "}")
        if not t.cpu_id == esp_config.ncpu - 1:
            fp.write(", ")
  fp.write("};\n\n")

  fp.write("soc_loc_t mem_locs[" + str(esp_config.nmem) + "] = {")
  for i in range(0, esp_config.ntiles):
    t = esp_config.tiles[i]
    if t.type == "mem":
        fp.write("{" + str(t.row) + "," + str(t.col) + "}")
        if not t.mem_id == esp_config.nmem - 1:
            fp.write(", ")
  fp.write("};\n\n")

  #fp.write("soc_loc_t contig_alloc_locs[" + str(len(esp_config.contig_alloc_ddr)) + "] = {")
  #for i in range(0, esp_config.ntiles):
  #  t = esp_config.tiles[i]
  #  if t.type == "mem" and t.mem_id in esp_config.contig_alloc_ddr:
  #      fp.write("{" + str(t.row) + "," + str(t.col) + "}")
  #      if not t.mem_id == esp_config.nmem - 1:
  #          fp.write(", ")
  #fp.write("};\n\n")

  #fp.write("soc_loc_t io_loc = ")
  #for i in range(0, esp_config.ntiles):
  #  t = esp_config.tiles[i]
  #  if t.type == "misc":
  #      fp.write("{" + str(t.row) + "," + str(t.col) + "};")
  #      break
  #fp.write("\n\n")

  if esp_config.nacc > 0:
      acc_counts = {}
      fp.write("soc_loc_t acc_locs[" + str(esp_config.nacc) + "] = {")
      for i in range(0, esp_config.ntiles):
        t = esp_config.tiles[i]
        if t.type == "acc":
            if not t.acc.lowercase_name in acc_counts:
                acc_counts[t.acc.lowercase_name] = 0
            else:
                acc_counts[t.acc.lowercase_name] += 1

            fp.write("{" + str(t.row) + "," + str(t.col) + "}")
            if not t.acc.id == esp_config.nacc - 1:
                fp.write(", ")
      fp.write("};\n\n")
      fp.write("unsigned int acc_has_l2[" + str(esp_config.nacc) + "] = {")
      for i in range(0, esp_config.ntiles):
        t = esp_config.tiles[i]
        if t.type == "acc":
            if t.has_l2:
                fp.write("1")
            else:
                fp.write("0")
            if not t.acc.id == esp_config.nacc - 1:
                fp.write(", ")
      fp.write("};\n")

def print_aux_tile_locs (fp, esp_config, soc):
  if soc.prc.get() == 1:
      fp.write("soc_loc_t io_loc = ")
      for i in range(0, esp_config.ntiles):
        t = esp_config.tiles[i]
        if t.type == "misc":
            fp.write("{" + str(t.row) + "," + str(t.col) + "};")
            break
      fp.write("\n\n")


def print_devtree(fp, soc, esp_config):

  # Get CPU base frequency
  with open("../../top.vhd") as top_fp:
    for line in top_fp:
      if line.find("constant CPU_FREQ : integer") != -1:
        line.strip();
        items = line.split()
        CPU_FREQ = int(items[5].replace(";",""))
        top_fp.close()
        break


  fp.write("/dts-v1/;\n")
  fp.write("\n")
  fp.write("/ {\n")
  fp.write("  #address-cells = <2>;\n")
  fp.write("  #size-cells = <2>;\n")
  if esp_config.cpu_arch == "ariane":
    fp.write("  compatible = \"eth,ariane-bare-dev\";\n")
    fp.write("  model = \"eth,ariane-bare\";\n")
  elif esp_config.cpu_arch == "ibex":
    fp.write("  compatible = \"lowrisc,ibex\";\n")
    fp.write("  model = \"lowrisc,ibex-small\";\n")
  fp.write("  chosen {\n")
  fp.write("    stdout-path = \"/soc/uart@" + format(AHB2APB_HADDR[esp_config.cpu_arch], '03x') + "00100:38400\";\n")
  fp.write("  };\n")
  fp.write("  cpus {\n")
  fp.write("    #address-cells = <1>;\n")
  fp.write("    #size-cells = <0>;\n")
  fp.write("    timebase-frequency = <" + str(int((CPU_FREQ * 1000) / 2)) + ">; // CPU_FREQ / 2\n")
  for i in range(esp_config.ncpu):
    fp.write("    CPU" + str(i) + ": cpu@" + str(i) + " {\n")
    fp.write("      clock-frequency = <" + str(CPU_FREQ) + "000>;\n")
    fp.write("      device_type = \"cpu\";\n")
    fp.write("      reg = <" + str(i) + ">;\n")
    fp.write("      status = \"okay\";\n")
    if esp_config.cpu_arch == "ariane":
      fp.write("      compatible = \"eth, ariane\", \"riscv\";\n")
      fp.write("      riscv,isa = \"rv64imafdc\";\n")
      fp.write("      mmu-type = \"riscv,sv39\";\n")
      fp.write("      tlb-split;\n")
    elif esp_config.cpu_arch == "ibex":
      fp.write("      compatible = \"lowrisc, ibex\", \"riscv\";\n")
      fp.write("      riscv,isa = \"rv32imc\";\n")
    fp.write("      // HLIC - hart local interrupt controller\n")
    fp.write("      CPU" + str(i) + "_intc: interrupt-controller {\n")
    fp.write("        #interrupt-cells = <1>;\n")
    fp.write("        interrupt-controller;\n")
    fp.write("        compatible = \"riscv,cpu-intc\";\n")
    fp.write("      };\n")
    fp.write("    };\n")
  fp.write("  };\n")
  fp.write("  memory@" + format(DDR_HADDR[esp_config.cpu_arch], '03x') + "00000 {\n")
  fp.write("    device_type = \"memory\";\n")
  # TODO: increase memory address space.
  if esp_config.nmem != 0:
    fp.write("    reg = <0x0 0x" + format(DDR_HADDR[esp_config.cpu_arch], '03x') + "00000 0x0 0x20000000>;\n")
  else:
    # Use SLM as main memory
    fp.write("    reg = <0x0 0x" + format(DDR_HADDR[esp_config.cpu_arch], '03x') + "00000 0x0 0x" + format(esp_config.slm_tot_kbytes * 1024, '08x') + ">;\n")
  fp.write("  };\n")

  # OS reserved memory regions
  if esp_config.nmem != 0:
    fp.write("  reserved-memory {\n")
    fp.write("    #address-cells = <2>;\n")
    fp.write("    #size-cells = <2>;\n")
    fp.write("    ranges;\n")
    fp.write("\n")
    fp.write("    greth_reserved: buffer@a0000000 {\n")
    fp.write("      compatible = \"shared-dma-pool\";\n")
    fp.write("      no-map;\n")
    fp.write("      reg = <0x0 0xa0000000 0x0 0x200000>;\n")
    fp.write("    };\n")

    # Add only one memory region for all third-party accelerator instances
    acc_mem_address = format(ACC_MEM_RESERVED_START_ADDR, "08x")
    acc_mem_size = format(ACC_MEM_RESERVED_TOTAL_SIZE, "08x")
    if esp_config.nacc > esp_config.nthirdparty:
      tp_mem_address = format(THIRDPARTY_MEM_RESERVED_ADDR, "08x")
      tp_mem_size = format(THIRDPARTY_MEM_RESERVED_SIZE, "08x")
    else:
      tp_mem_address = format(ACC_MEM_RESERVED_START_ADDR, "08x")
      tp_mem_size = format(ACC_MEM_RESERVED_TOTAL_SIZE, "08x")

    if esp_config.nthirdparty > 0:
      acc_mem_size = format(ACC_MEM_RESERVED_TOTAL_SIZE - THIRDPARTY_MEM_RESERVED_SIZE, "08x")

    if esp_config.nacc > esp_config.nthirdparty:
      fp.write("\n")
      fp.write("    accelerator_reserved: buffer@" + acc_mem_address + " {\n")
      fp.write("      compatible = \"shared-dma-pool\";\n")
      fp.write("      no-map;\n")
      fp.write("      reg = <0x0 0x" + acc_mem_address + " 0x0 0x" + acc_mem_size + ">;\n")
      fp.write("    };\n")
    if esp_config.nthirdparty > 0:
      fp.write("\n")
      fp.write("    thirdparty_reserved: buffer@" + tp_mem_address + " {\n")
      fp.write("      compatible = \"shared-dma-pool\";\n")
      fp.write("      no-map;\n")
      fp.write("      reg = <0x0 0x" + tp_mem_address + " 0x0 0x" + tp_mem_size + ">;\n")
      fp.write("    };\n")
    fp.write("  };\n")

  fp.write("  L26: soc {\n")
  fp.write("    #address-cells = <2>;\n")
  fp.write("    #size-cells = <2>;\n")
  if esp_config.cpu_arch == "ariane":
    fp.write("    compatible = \"eth,ariane-bare-soc\", \"simple-bus\";\n")
  elif esp_config.cpu_arch == "ibex":
    fp.write("    compatible = \"lowrisc,lowrisc-soc\", \"simple-bus\";\n")
  fp.write("    ranges;\n")
  # TODO: make clint/plic remote devices w/ remote AXI proxy and variable address to be passed over
  fp.write("    clint@2000000 {\n")
  fp.write("      compatible = \"riscv,clint0\";\n")
  fp.write("      interrupts-extended = <\n")
  for i in range(esp_config.ncpu):
    fp.write("                             &CPU" + str(i) + "_intc 3 &CPU" + str(i) + "_intc 7\n")
  fp.write("                            >;\n")
  fp.write("      reg = <0x0 0x2000000 0x0 0xc0000>;\n")
  fp.write("      reg-names = \"control\";\n")
  fp.write("    };\n")
  fp.write("    PLIC0: interrupt-controller@6c000000 {\n")
  fp.write("      #address-cells = <0>;\n")
  fp.write("      #interrupt-cells = <1>;\n")
  fp.write("      compatible = \"riscv,plic0\";\n")
  fp.write("      interrupt-controller;\n")
  fp.write("      interrupts-extended = <\n")
  for i in range(esp_config.ncpu):
    fp.write("                             &CPU" + str(i) + "_intc 11 &CPU" + str(i) + "_intc 9\n")
  fp.write("                            >;\n")
  fp.write("      reg = <0x0 0x6c000000 0x0 0x4000000>;\n")
  fp.write("      riscv,max-priority = <7>;\n")
  fp.write("      riscv,ndev = <16>;\n")
  fp.write("    };\n")
  # TODO add GPTIMER/Accelerators/Caches/SVGA/DVFS to devtree (and remove leon3 IRQ from socmap
  fp.write("    uart@" + format(AHB2APB_HADDR[esp_config.cpu_arch], '03x') + "00100 {\n")
  fp.write("      compatible = \"gaisler,apbuart\";\n")
  fp.write("      reg = <0x0 0x" + format(AHB2APB_HADDR[esp_config.cpu_arch], '03x') + "00100 0x0 0x100>;\n")
  fp.write("      freq = <" + str(CPU_FREQ) + "000>;\n")
  fp.write("      interrupt-parent = <&PLIC0>;\n")
  fp.write("      interrupts = <3>;\n")
  fp.write("      reg-shift = <2>; // regs are spaced on 32 bit boundary\n")
  fp.write("      reg-io-width = <4>; // only 32-bit access are supported\n")
  fp.write("    };\n")
  #PRC dts
  fp.write("    prc@" + format(AHB2APB_HADDR[esp_config.cpu_arch], '03x') + "0E400 {\n")
  fp.write("      compatible = \"vendor_xilinx,xilinx_prc\";\n")                
  fp.write("      reg = <0x0 0x" + format(AHB2APB_HADDR[esp_config.cpu_arch], '03x') + "0E400 0x0 0x100>;\n")                        
  fp.write("      interrupt-parent = <&PLIC0>;\n")                                                                                   
  fp.write("      interrupts = <5>;\n")
  fp.write("      reg-shift = <2>; // regs are spaced on 32 bit boundary\n")                                                         
  fp.write("      reg-io-width = <4>; // only 32-bit access are supported\n")                                                        
  fp.write("    };\n") 
  fp.write("    eth: greth@" + format(AHB2APB_HADDR[esp_config.cpu_arch], '03x') + "80000 {\n")
  fp.write("      #address-cells = <1>;\n")
  fp.write("      #size-cells = <1>;\n")
  fp.write("      compatible = \"gaisler,ethmac\";\n")
  fp.write("      device_type = \"network\";\n")
  fp.write("      interrupt-parent = <&PLIC0>;\n")
  fp.write("      interrupts = <13 0>;\n")
  # Use randomly generated MAC address
  mac = " ".join(esp_config.linux_mac[i:i+2] for i in range(0, len(esp_config.linux_mac), 2))
  fp.write("      local-mac-address = [" + mac + "];\n")
  fp.write("      reg = <0x0 0x" + format(AHB2APB_HADDR[esp_config.cpu_arch], '03x') + "80000 0x0 0x10000>;\n")
  fp.write("      phy-handle = <&phy0>;\n")
  fp.write("      phy-connection-type = \"sgmii\";\n")
  if esp_config.nmem != 0:
    fp.write("      memory-region = <&greth_reserved>;\n")
  fp.write("\n")
  fp.write("      phy0: mdio@60001000 {\n")
  fp.write("            #address-cells = <1>;\n")
  fp.write("            #size-cells = <0>;\n")
  fp.write("            compatible = \"gaisler,sgmii\";\n")
  fp.write("            reg = <0x0 0x" + format(AHB2APB_HADDR[esp_config.cpu_arch], '03x') + "01000 0x0 0x1000>;\n")
  fp.write("            interrupt-parent = <&PLIC0>;\n")
  fp.write("            interrupts = <12 0>;\n")
  fp.write("      };\n")
  fp.write("    };\n")

  # ESP L2 caches
  base = AHB2APB_HADDR[esp_config.cpu_arch] << 20
  for i in range(esp_config.nl2):
    l2 = esp_config.l2s[i]
    if l2.idx != -1:
      address = base + 0xD000 + (l2.idx << 8)
      address_str = format(address, "x")
      size_str = "100"
      fp.write("    l2cache" + str(l2.id) + "@" + address_str + " {\n")
      if soc.cache_spandex.get() == 1:
        fp.write("      compatible = \"uiuc,spandex_l2\";\n")
      else:
        fp.write("      compatible = \"sld,l2_cache\";\n")
      fp.write("      reg = <0x0 0x" + address_str + " 0x0 0x" + size_str + ">;\n")
      fp.write("      reg-shift = <2>; // regs are spaced on 32 bit boundary\n")
      fp.write("      reg-io-width = <4>; // only 32-bit access are supported\n")
      fp.write("    };\n")

  # ESP LLC caches
  base = AHB2APB_HADDR[esp_config.cpu_arch] << 20
  for i in range(esp_config.nllc):
    llc = esp_config.llcs[i]
    if llc.idx != -1:
      address = base + 0xD000 + (llc.idx << 8)
      address_str = format(address, "x")
      size_str = "100"
      fp.write("    llccache" + str(llc.id) + "@" + address_str + " {\n")
      if soc.cache_spandex.get() == 1:
        fp.write("      compatible = \"uiuc,spandex_llc\";\n")
      else:
        fp.write("      compatible = \"sld,llc_cache\";\n")
      fp.write("      reg = <0x0 0x" + address_str + " 0x0 0x" + size_str + ">;\n")
      fp.write("      reg-shift = <2>; // regs are spaced on 32 bit boundary\n")
      fp.write("      reg-io-width = <4>; // only 32-bit access are supported\n")
      fp.write("    };\n")

  # Reset all THIRDPARTY accelerators counters
  THIRDPARTY_N = 0
  
  for i in range(esp_config.nacc):
    acc = esp_config.accelerators[i]
    base = AHB2APB_HADDR[esp_config.cpu_arch] << 20
    if acc.vendor == "sld":
      address = base + ((SLD_APB_ADDR + acc.id) << 8)
      size = 0x100
    else:
      n = THIRDPARTY_N
      # Compute base address
      if THIRDPARTY_APB_EXT_ADDRESS == 0:
        # Use part of standard APB address space
        address = base + THIRDPARTY_APB_ADDRESS + n * THIRDPARTY_APB_ADDRESS_SIZE
        size = THIRDPARTY_APB_ADDRESS_SIZE
      else:
        # Use extended APB address space (large number of registers)
        address = base + THIRDPARTY_APB_EXT_ADDRESS + n * THIRDPARTY_APB_EXT_ADDRESS_SIZE
        size = THIRDPARTY_APB_EXT_ADDRESS_SIZE

      # Increment count
      THIRDPARTY_N = n + 1;

    address_str = format(address, "x")
    size_str = format(size, "x")

    fp.write("    " + acc.lowercase_name + "@" + address_str + " {\n")
    if acc.vendor == "sld":
      fp.write("      compatible = \"" + acc.vendor + "," + acc.lowercase_name + "\";\n")
    else:
      fp.write("      compatible = \"" + acc.vendor + "," + THIRDPARTY_COMPATIBLE[acc.lowercase_name] + "\";\n")
    fp.write("      reg = <0x0 0x" + address_str + " 0x0 0x" + size_str + ">;\n")
    fp.write("      interrupt-parent = <&PLIC0>;\n")
    fp.write("      interrupts = <" + str(acc.irq + 1) + ">;\n")
    fp.write("      reg-shift = <2>; // regs are spaced on 32 bit boundary\n")
    fp.write("      reg-io-width = <4>; // only 32-bit access are supported\n")
    if acc.vendor != "sld" and esp_config.nmem != 0:
      fp.write("      memory-region = <&thirdparty_reserved>;\n")
    fp.write("    };\n")
  fp.write("  };\n")
  fp.write("};\n")


def print_cache_config(fp, soc, esp_config):
  fp.write("`ifndef __CACHES_CFG_SVH__\n")
  fp.write("`define __CACHES_CFG_SVH__\n")
  fp.write("\n")
  addr_bits = 32
  byte_bits = 2
  word_bits = 2
  if soc.CPU_ARCH.get() == "ariane":
    addr_bits = 32
    byte_bits = 3
    word_bits = 1
    fp.write("`define LLSC\n")
  if soc.CPU_ARCH.get() == "leon3":
    fp.write("`define BIG_ENDIAN\n")
  else:
    fp.write("`define LITTLE_ENDIAN\n")

  fp.write("`define ADDR_BITS    " + str(addr_bits) + "\n")
  fp.write("`define BYTE_BITS    " + str(byte_bits) + "\n")
  fp.write("`define WORD_BITS    " + str(word_bits) + "\n")
  fp.write("`define L2_WAYS      " + str(soc.l2_ways.get()) + "\n")
  fp.write("`define L2_SETS      " + str(soc.l2_sets.get()) + "\n")
  fp.write("`define LLC_WAYS     " + str(soc.llc_ways.get()) + "\n")
  fp.write("`define LLC_SETS     " + str(int(soc.llc_sets.get())) + "\n")
  fp.write("\n")
  fp.write("`endif // __CACHES_CFG_SVH__\n")

def print_floorplan_constraints(fp, soc, esp_config):
  mem_num = 0
  mem_tiles = {}
  for i in  range(0, esp_config.ntiles):
    t = esp_config.tiles[i]
    if t.mem_id != -1:
      mem_tiles[mem_num] = i
      mem_num += 1

  #4096 sets + 2 tiles or 8192 sets + 4 tiles
  if int((soc.llc_sets.get() * soc.llc_ways.get()) / (esp_config.nmem * 16)) == 2048:
    fp.write("create_pblock {pblock_mem_tile_0}\n")
    fp.write("add_cells_to_pblock [get_pblocks {pblock_mem_tile_0}] [get_cells -quiet [list {esp_1/tiles_gen[" + str(mem_tiles[0]) + "].mem_tile.tile_mem_i}]]\n")
    fp.write("resize_pblock [get_pblocks {pblock_mem_tile_0}] -add {SLICE_X24Y91:SLICE_X152Y338}\n")
    fp.write("resize_pblock [get_pblocks {pblock_mem_tile_0}] -add {DSP48E2_X0Y38:DSP48E2_X2Y133}\n")
    fp.write("resize_pblock [get_pblocks {pblock_mem_tile_0}] -add {RAMB18_X1Y38:RAMB18_X4Y133}\n")
    fp.write("resize_pblock [get_pblocks {pblock_mem_tile_0}] -add {RAMB36_X1Y19:RAMB36_X4Y66}\n")
    fp.write("create_pblock {pblock_mem_tile_1}\n")
    fp.write("add_cells_to_pblock [get_pblocks {pblock_mem_tile_1}] [get_cells -quiet [list {esp_1/tiles_gen[" + str(mem_tiles[1]) + "].mem_tile.tile_mem_i}]]\n")
    fp.write("resize_pblock [get_pblocks {pblock_mem_tile_1}] -add {SLICE_X168Y96:SLICE_X295Y339}\n")
    fp.write("resize_pblock [get_pblocks {pblock_mem_tile_1}] -add {DSP48E2_X3Y40:DSP48E2_X5Y135}\n")
    fp.write("resize_pblock [get_pblocks {pblock_mem_tile_1}] -add {RAMB18_X5Y40:RAMB18_X8Y135}\n")
    fp.write("resize_pblock [get_pblocks {pblock_mem_tile_1}] -add {RAMB36_X5Y20:RAMB36_X8Y67}\n")
  if (esp_config.nmem == 4): 
      fp.write("create_pblock {pblock_mem_tile_2}\n")
      fp.write("add_cells_to_pblock [get_pblocks {pblock_mem_tile_2}] [get_cells -quiet [list {esp_1/tiles_gen[" + str(mem_tiles[2]) + "].mem_tile.tile_mem_i}]]\n")
      fp.write("resize_pblock [get_pblocks {pblock_mem_tile_2}] -add {SLICE_X25Y350:SLICE_X153Y598}\n")
      fp.write("resize_pblock [get_pblocks {pblock_mem_tile_2}] -add {DSP48E2_X0Y140:DSP48E2_X2Y237}\n")
      fp.write("resize_pblock [get_pblocks {pblock_mem_tile_2}] -add {RAMB18_X1Y140:RAMB18_X4Y237}\n")
      fp.write("resize_pblock [get_pblocks {pblock_mem_tile_2}] -add {RAMB36_X1Y70:RAMB36_X4Y118}\n")
      fp.write("create_pblock {pblock_mem_tile_3}\n")
      fp.write("add_cells_to_pblock [get_pblocks {pblock_mem_tile_3}] [get_cells -quiet [list {esp_1/tiles_gen[" + str(mem_tiles[3]) + "].mem_tile.tile_mem_i}]]\n")
      fp.write("resize_pblock [get_pblocks {pblock_mem_tile_3}] -add {SLICE_X169Y594:SLICE_X293Y836}\n")
      fp.write("resize_pblock [get_pblocks {pblock_mem_tile_3}] -add {DSP48E2_X3Y238:DSP48E2_X5Y333}\n")
      fp.write("resize_pblock [get_pblocks {pblock_mem_tile_3}] -add {RAMB18_X5Y238:RAMB18_X8Y333}\n")
      fp.write("resize_pblock [get_pblocks {pblock_mem_tile_3}] -add {RAMB36_X5Y119:RAMB36_X8Y166}\n")
      fp.write("create_pblock pblock_gen_mig.ddrc3\n")
      fp.write("add_cells_to_pblock [get_pblocks pblock_gen_mig.ddrc3] [get_cells -quiet [list gen_mig.ddrc3]]\n")
      fp.write("resize_pblock [get_pblocks pblock_gen_mig.ddrc3] -add {SLICE_X263Y660:SLICE_X336Y839}\n")
      fp.write("resize_pblock [get_pblocks pblock_gen_mig.ddrc3] -add {DSP48E2_X6Y264:DSP48E2_X7Y335}\n")
      fp.write("resize_pblock [get_pblocks pblock_gen_mig.ddrc3] -add {RAMB18_X9Y264:RAMB18_X10Y335}\n")
      fp.write("resize_pblock [get_pblocks pblock_gen_mig.ddrc3] -add {RAMB36_X9Y132:RAMB36_X10Y167}\n")
  #2048 sets + 2 tiles or 4096 sets + 4 tiles
  elif int((soc.llc_sets.get() * soc.llc_ways.get()) / (esp_config.nmem * 16)) == 1024:
    fp.write("create_pblock {pblock_mem_tile_0}\n")
    fp.write("add_cells_to_pblock [get_pblocks {pblock_mem_tile_0}] [get_cells -quiet [list {esp_1/tiles_gen[" + str(mem_tiles[0]) + "].mem_tile.tile_mem_i}]]\n")
    fp.write("resize_pblock [get_pblocks {pblock_mem_tile_0}] -add {SLICE_X34Y12:SLICE_X168Y310}\n")
    fp.write("resize_pblock [get_pblocks {pblock_mem_tile_0}] -add {DSP48E2_X0Y6:DSP48E2_X2Y123}\n")
    fp.write("resize_pblock [get_pblocks {pblock_mem_tile_0}] -add {RAMB18_X1Y6:RAMB18_X4Y123}\n")
    fp.write("resize_pblock [get_pblocks {pblock_mem_tile_0}] -add {RAMB36_X1Y3:RAMB36_X4Y61}\n")
    fp.write("create_pblock {pblock_mem_tile_1}\n")
    fp.write("add_cells_to_pblock [get_pblocks {pblock_mem_tile_1}] [get_cells -quiet [list {esp_1/tiles_gen[" + str(mem_tiles[1]) + "].mem_tile.tile_mem_i}]]\n")
    fp.write("resize_pblock [get_pblocks {pblock_mem_tile_1}] -add {SLICE_X172Y11:SLICE_X336Y255}\n")
    fp.write("resize_pblock [get_pblocks {pblock_mem_tile_1}] -add {DSP48E2_X4Y6:DSP48E2_X7Y101}\n")
    fp.write("resize_pblock [get_pblocks {pblock_mem_tile_1}] -add {RAMB18_X5Y6:RAMB18_X10Y101}\n")
    fp.write("resize_pblock [get_pblocks {pblock_mem_tile_1}] -add {RAMB36_X5Y3:RAMB36_X10Y50}\n")
    if (esp_config.nmem == 4): 
      fp.write("create_pblock {pblock_mem_tile_2}\n")
      fp.write("add_cells_to_pblock [get_pblocks {pblock_mem_tile_2}] [get_cells -quiet [list {esp_1/tiles_gen[" + str(mem_tiles[2]) + "].mem_tile.tile_mem_i}]]\n")
      fp.write("resize_pblock [get_pblocks {pblock_mem_tile_2}] -add {SLICE_X34Y316:SLICE_X183Y602}\n")
      fp.write("resize_pblock [get_pblocks {pblock_mem_tile_2}] -add {DSP48E2_X0Y128:DSP48E2_X3Y239}\n")
      fp.write("resize_pblock [get_pblocks {pblock_mem_tile_2}] -add {RAMB18_X1Y128:RAMB18_X5Y239}\n")
      fp.write("resize_pblock [get_pblocks {pblock_mem_tile_2}] -add {RAMB36_X1Y64:RAMB36_X5Y119}\n")
      fp.write("create_pblock {pblock_mem_tile_3}\n")
      fp.write("add_cells_to_pblock [get_pblocks {pblock_mem_tile_3}] [get_cells -quiet [list {esp_1/tiles_gen[" + str(mem_tiles[3]) + "].mem_tile.tile_mem_i}]]\n")
      fp.write("resize_pblock [get_pblocks {pblock_mem_tile_3}] -add {SLICE_X176Y607:SLICE_X303Y822}\n")
      fp.write("resize_pblock [get_pblocks {pblock_mem_tile_3}] -add {DSP48E2_X4Y244:DSP48E2_X6Y327}\n")
      fp.write("resize_pblock [get_pblocks {pblock_mem_tile_3}] -add {RAMB18_X5Y244:RAMB18_X9Y327}\n")
      fp.write("resize_pblock [get_pblocks {pblock_mem_tile_3}] -add {RAMB36_X5Y122:RAMB36_X9Y163}\n")
      fp.write("create_pblock pblock_gen_mig.ddrc3\n")
      fp.write("add_cells_to_pblock [get_pblocks pblock_gen_mig.ddrc3] [get_cells -quiet [list gen_mig.ddrc3]]\n")
      fp.write("resize_pblock [get_pblocks pblock_gen_mig.ddrc3] -add {SLICE_X263Y660:SLICE_X336Y839}\n")
      fp.write("resize_pblock [get_pblocks pblock_gen_mig.ddrc3] -add {DSP48E2_X6Y264:DSP48E2_X7Y335}\n")
      fp.write("resize_pblock [get_pblocks pblock_gen_mig.ddrc3] -add {RAMB18_X9Y264:RAMB18_X10Y335}\n")
      fp.write("resize_pblock [get_pblocks pblock_gen_mig.ddrc3] -add {RAMB36_X9Y132:RAMB36_X10Y167}\n")
#2048 sets + 4 tiles or 1024 sets + 2 tiles
  elif int((soc.llc_sets.get() * soc.llc_ways.get()) / (esp_config.nmem * 16)) == 512:
    fp.write("create_pblock {pblock_mem_tile_0}\n")
    fp.write("add_cells_to_pblock [get_pblocks {pblock_mem_tile_0}] [get_cells -quiet [list {esp_1/tiles_gen[" + str(mem_tiles[0]) + "].mem_tile.tile_mem_i}]]\n")
    fp.write("resize_pblock [get_pblocks {pblock_mem_tile_0}] -add {SLICE_X20Y114:SLICE_X104Y298}\n")
    fp.write("resize_pblock [get_pblocks {pblock_mem_tile_0}] -add {DSP48E2_X0Y46:DSP48E2_X1Y117}\n")
    fp.write("resize_pblock [get_pblocks {pblock_mem_tile_0}] -add {RAMB18_X1Y46:RAMB18_X3Y117}\n")
    fp.write("resize_pblock [get_pblocks {pblock_mem_tile_0}] -add {RAMB36_X1Y23:RAMB36_X3Y58}\n")
    fp.write("create_pblock {pblock_mem_tile_1}\n")
    fp.write("add_cells_to_pblock [get_pblocks {pblock_mem_tile_1}] [get_cells -quiet [list {esp_1/tiles_gen[" + str(mem_tiles[1]) + "].mem_tile.tile_mem_i}]]\n")
    fp.write("resize_pblock [get_pblocks {pblock_mem_tile_1}] -add {SLICE_X206Y299:SLICE_X303Y159}\n")
    fp.write("resize_pblock [get_pblocks {pblock_mem_tile_1}] -add {DSP48E2_X4Y64:DSP48E2_X6Y119}\n")
    fp.write("resize_pblock [get_pblocks {pblock_mem_tile_1}] -add {RAMB18_X6Y64:RAMB18_X9Y119}\n")
    fp.write("resize_pblock [get_pblocks {pblock_mem_tile_1}] -add {RAMB36_X6Y32:RAMB36_X9Y59}\n")
    if (esp_config.nmem == 4): 
      fp.write("create_pblock {pblock_mem_tile_2}\n")
      fp.write("add_cells_to_pblock [get_pblocks {pblock_mem_tile_2}] [get_cells -quiet [list {esp_1/tiles_gen[" + str(mem_tiles[2]) + "].mem_tile.tile_mem_i}]]\n")
      fp.write("resize_pblock [get_pblocks {pblock_mem_tile_2}] -add {SLICE_X21Y398:SLICE_X136Y578}\n")
      fp.write("resize_pblock [get_pblocks {pblock_mem_tile_2}] -add {DSP48E2_X0Y160:DSP48E2_X2Y229}\n")
      fp.write("resize_pblock [get_pblocks {pblock_mem_tile_2}] -add {RAMB18_X1Y160:RAMB18_X4Y229}\n")
      fp.write("resize_pblock [get_pblocks {pblock_mem_tile_2}] -add {RAMB36_X1Y80:RAMB36_X4Y114}\n")
      fp.write("create_pblock {pblock_mem_tile_3}\n")
      fp.write("add_cells_to_pblock [get_pblocks {pblock_mem_tile_3}] [get_cells -quiet [list {esp_1/tiles_gen[" + str(mem_tiles[3]) + "].mem_tile.tile_mem_i}]]\n")
      fp.write("resize_pblock [get_pblocks {pblock_mem_tile_3}] -add {SLICE_X211Y602:SLICE_X303Y791}\n")
      fp.write("resize_pblock [get_pblocks {pblock_mem_tile_3}] -add {DSP48E2_X5Y242:DSP48E2_X6Y315}\n")
      fp.write("resize_pblock [get_pblocks {pblock_mem_tile_3}] -add {RAMB18_X7Y242:RAMB18_X9Y315}\n")
      fp.write("resize_pblock [get_pblocks {pblock_mem_tile_3}] -add {RAMB36_X7Y121:RAMB36_X9Y157}\n")
      fp.write("create_pblock pblock_gen_mig.ddrc3\n")
      fp.write("add_cells_to_pblock [get_pblocks pblock_gen_mig.ddrc3] [get_cells -quiet [list gen_mig.ddrc3]]\n")
      fp.write("resize_pblock [get_pblocks pblock_gen_mig.ddrc3] -add {SLICE_X263Y660:SLICE_X336Y839}\n")
      fp.write("resize_pblock [get_pblocks pblock_gen_mig.ddrc3] -add {DSP48E2_X6Y264:DSP48E2_X7Y335}\n")
      fp.write("resize_pblock [get_pblocks pblock_gen_mig.ddrc3] -add {RAMB18_X9Y264:RAMB18_X10Y335}\n")
      fp.write("resize_pblock [get_pblocks pblock_gen_mig.ddrc3] -add {RAMB36_X9Y132:RAMB36_X10Y167}\n")
  #1024 sets + 4 tiles or 512 sets + 2 tiles
  elif int((soc.llc_sets.get() * soc.llc_ways.get()) / (esp_config.nmem * 16)) == 256:
    fp.write("create_pblock {pblock_mem_tile_0}\n")
    fp.write("add_cells_to_pblock [get_pblocks {pblock_mem_tile_0}] [get_cells -quiet [list {esp_1/tiles_gen[" + str(mem_tiles[0]) + "].mem_tile.tile_mem_i}]]\n")
    fp.write("resize_pblock [get_pblocks {pblock_mem_tile_0}] -add {SLICE_X31Y152:SLICE_X111Y298}\n")
    fp.write("resize_pblock [get_pblocks {pblock_mem_tile_0}] -add {DSP48E2_X0Y62:DSP48E2_X1Y117}\n")
    fp.write("resize_pblock [get_pblocks {pblock_mem_tile_0}] -add {RAMB18_X1Y62:RAMB18_X3Y117}\n")
    fp.write("resize_pblock [get_pblocks {pblock_mem_tile_0}] -add {RAMB36_X1Y31:RAMB36_X3Y58}\n")
    fp.write("create_pblock {pblock_mem_tile_1}\n")
    fp.write("add_cells_to_pblock [get_pblocks {pblock_mem_tile_1}] [get_cells -quiet [list {esp_1/tiles_gen[" + str(mem_tiles[1]) + "].mem_tile.tile_mem_i}]]\n")
    fp.write("resize_pblock [get_pblocks {pblock_mem_tile_1}] -add {SLICE_X192Y166:SLICE_X296Y299}\n")
    fp.write("resize_pblock [get_pblocks {pblock_mem_tile_1}] -add {DSP48E2_X4Y68:DSP48E2_X5Y119}\n")
    fp.write("resize_pblock [get_pblocks {pblock_mem_tile_1}] -add {RAMB18_X6Y68:RAMB18_X8Y119}\n")
    fp.write("resize_pblock [get_pblocks {pblock_mem_tile_1}] -add {RAMB36_X6Y34:RAMB36_X8Y59}\n")
    if (esp_config.nmem == 4): 
      fp.write("create_pblock {pblock_mem_tile_2}\n")
      fp.write("add_cells_to_pblock [get_pblocks {pblock_mem_tile_2}] [get_cells -quiet [list {esp_1/tiles_gen[" + str(mem_tiles[2]) + "].mem_tile.tile_mem_i}]]\n")
      fp.write("resize_pblock [get_pblocks {pblock_mem_tile_2}] -add {SLICE_X33Y418:SLICE_X109Y559}\n")
      fp.write("resize_pblock [get_pblocks {pblock_mem_tile_2}] -add {DSP48E2_X0Y168:DSP48E2_X1Y223}\n")
      fp.write("resize_pblock [get_pblocks {pblock_mem_tile_2}] -add {RAMB18_X1Y168:RAMB18_X3Y223}\n")
      fp.write("resize_pblock [get_pblocks {pblock_mem_tile_2}] -add {RAMB36_X1Y84:RAMB36_X3Y111}\n")
      fp.write("create_pblock {pblock_mem_tile_3}\n")
      fp.write("add_cells_to_pblock [get_pblocks {pblock_mem_tile_3}] [get_cells -quiet [list {esp_1/tiles_gen[" + str(mem_tiles[3]) + "].mem_tile.tile_mem_i}]]\n")
      fp.write("resize_pblock [get_pblocks {pblock_mem_tile_3}] -add {SLICE_X193Y651:SLICE_X296Y788}\n")
      fp.write("resize_pblock [get_pblocks {pblock_mem_tile_3}] -add {DSP48E2_X4Y262:DSP48E2_X5Y313}\n")
      fp.write("resize_pblock [get_pblocks {pblock_mem_tile_3}] -add {RAMB18_X6Y262:RAMB18_X8Y313}\n")
      fp.write("resize_pblock [get_pblocks {pblock_mem_tile_3}] -add {RAMB36_X6Y131:RAMB36_X8Y156}\n")
  #512 or fewer sets + 4 tiles 
  elif esp_config.nmem == 4:
    fp.write("create_pblock {pblock_mem_tile_0}\n")
    fp.write("add_cells_to_pblock [get_pblocks {pblock_mem_tile_0}] [get_cells -quiet [list {esp_1/tiles_gen[" + str(mem_tiles[0]) + "].mem_tile.tile_mem_i}]]}\n")
    fp.write("resize_pblock [get_pblocks {pblock_mem_tile_0}] -add {SLICE_X36Y135:SLICE_X103Y297}\n")
    fp.write("resize_pblock [get_pblocks {pblock_mem_tile_0}] -add {DSP48E2_X0Y54:DSP48E2_X1Y117}\n")
    fp.write("resize_pblock [get_pblocks {pblock_mem_tile_0}] -add {RAMB18_X2Y54:RAMB18_X3Y117}\n")
    fp.write("resize_pblock [get_pblocks {pblock_mem_tile_0}] -add {RAMB36_X2Y27:RAMB36_X3Y58}\n")
    fp.write("create_pblock {pblock_mem_tile_1}\n")
    fp.write("add_cells_to_pblock [get_pblocks {pblock_mem_tile_1}] [get_cells -quiet [list {esp_1/tiles_gen[" + str(mem_tiles[1]) + "].mem_tile.tile_mem_i}]]\n")
    fp.write("resize_pblock [get_pblocks {pblock_mem_tile_1}] -add {SLICE_X212Y138:SLICE_X294Y299}\n")
    fp.write("resize_pblock [get_pblocks {pblock_mem_tile_1}] -add {DSP48E2_X5Y56:DSP48E2_X5Y119}\n")
    fp.write("resize_pblock [get_pblocks {pblock_mem_tile_1}] -add {RAMB18_X7Y56:RAMB18_X8Y119}\n")
    fp.write("resize_pblock [get_pblocks {pblock_mem_tile_1}] -add {RAMB36_X7Y28:RAMB36_X8Y59}\n")
    fp.write("create_pblock {pblock_mem_tile_2}\n")
    fp.write("add_cells_to_pblock [get_pblocks {pblock_mem_tile_2}] [get_cells -quiet [list {esp_1/tiles_gen[" + str(mem_tiles[2]) + "].mem_tile.tile_mem_i}]]\n")
    fp.write("resize_pblock [get_pblocks {pblock_mem_tile_2}] -add {SLICE_X37Y419:SLICE_X110Y588}\n")
    fp.write("resize_pblock [get_pblocks {pblock_mem_tile_2}] -add {DSP48E2_X0Y168:DSP48E2_X1Y233}\n")
    fp.write("resize_pblock [get_pblocks {pblock_mem_tile_2}] -add {RAMB18_X2Y168:RAMB18_X3Y233}\n")
    fp.write("resize_pblock [get_pblocks {pblock_mem_tile_2}] -add {RAMB36_X2Y84:RAMB36_X3Y116}\n")
    fp.write("create_pblock {pblock_mem_tile_3}\n")
    fp.write("add_cells_to_pblock [get_pblocks {pblock_mem_tile_3}] [get_cells -quiet [list {esp_1/tiles_gen[" + str(mem_tiles[3]) + "].mem_tile.tile_mem_i}]]\n")
    fp.write("resize_pblock [get_pblocks {pblock_mem_tile_3}] -add {SLICE_X210Y642:SLICE_X293Y812}\n")
    fp.write("resize_pblock [get_pblocks {pblock_mem_tile_3}] -add {DSP48E2_X5Y258:DSP48E2_X5Y323}\n")
    fp.write("resize_pblock [get_pblocks {pblock_mem_tile_3}] -add {RAMB18_X7Y258:RAMB18_X8Y323}\n")
    fp.write("resize_pblock [get_pblocks {pblock_mem_tile_3}] -add {RAMB36_X7Y129:RAMB36_X8Y161}\n")

  fp.write("set_property C_CLK_INPUT_FREQ_HZ 300000000 [get_debug_cores dbg_hub]\n")
  fp.write("set_property C_ENABLE_CLK_DIVIDER false [get_debug_cores dbg_hub]\n")
  fp.write("set_property C_USER_SCAN_CHAIN 1 [get_debug_cores dbg_hub]\n")
  fp.write("connect_debug_port dbg_hub/clk [get_nets clk]\n")

def print_load_script(fp, soc, esp_config):
  fp.write("cd /opt/drivers-esp\n")
  fp.write("insmod contig_alloc.ko ")
  nmem = esp_config.nmem
  ddr_size = int(str(DDR_SIZE)) * int(0x100000)
  if nmem > 0:
    size = int(ddr_size / nmem)
  sizes = []
  starts = []
  start = int(str(DDR_HADDR[soc.CPU_ARCH.get()])) * int(0x100000)
  nddr = 0
  line_size = int(0x10)

  end = start + ddr_size
  if soc.CPU_ARCH.get() == "ariane" or soc.CPU_ARCH.get() == "ibex":
    sp = int(0xa0200000) - line_size
    if esp_config.nthirdparty > 0:
        end = int(0xb0000000)
  else:
    sp = int(str(soc.LEON3_STACK), 16)

  addr = start
  for m in range(nmem):
    if addr >= (sp + line_size) and addr < end:
        starts.append(hex(addr))
        if addr + size <= end:
            sizes.append(hex(size))
        else:
            size.append(hex(end - addr))
        esp_config.contig_alloc_ddr.append(m)
        nddr += 1
    elif (addr + size) > (sp + line_size) and addr < end:
        starts.append(hex(sp + line_size))
        if addr + size <= end:
            sizes.append(hex((addr + size) - (sp + line_size)))
        else:
            sizes.append(hex(end - (sp + line_size)))
        esp_config.contig_alloc_ddr.append(m)
        nddr += 1
    addr += size

  fp.write("nddr=" + str(nddr) + " ")
  fp.write("start=")
  for i in range(nddr):
    fp.write(starts[i])
    if i != nddr - 1:
        fp.write(",")
            
  fp.write(" size=")
  for i in range(nddr):
    fp.write(sizes[i])
    if i != nddr - 1:
        fp.write(",")
    
  fp.write(" chunk_log=20\n")
  fp.write("insmod esp_cache.ko\n")
  fp.write("insmod esp_private_cache.ko\n")
  fp.write("insmod esp.ko")
  fp.write(" line_bytes=16")
  fp.write(" l2_sets=" + str(soc.l2_sets.get()))
  fp.write(" l2_ways=" + str(soc.l2_ways.get()))
  fp.write(" llc_sets=" + str(soc.llc_sets.get()))
  fp.write(" llc_ways=" + str(soc.llc_ways.get()))
  fp.write(" llc_banks=" + str(nmem))
  fp.write(" rtl_cache=" + str(soc.cache_rtl.get()))

def create_socmap(esp_config, soc):

  # Globals
  fp = open('esp_global.vhd', 'w')

  print_header(fp, "esp_global")
  print_libs(fp, True)

  fp.write("package esp_global is\n\n")
  print_global_constants(fp, soc)
  print_constants(fp, soc, esp_config)

  fp.write("end esp_global;\n")
  fp.close()

  print("Created global constants definition into 'esp_global.vhd'")

  # SoC map
  fp = open('socmap.vhd', 'w')

  print_header(fp, "socmap")
  print_libs(fp, False)

  fp.write("package socmap is\n\n")
  print_mapping(fp, soc, esp_config)
  print_tiles(fp, esp_config)

  fp.write("end socmap;\n")
  fp.close()

  print("Created configuration into 'socmap.vhd'")

  # ESPLink header
  fp = open('esplink.h', 'w')

  print_esplink_header(fp, esp_config, soc)

  fp.close()

  print("Created ESPLink header into 'esplink.h'")

  if esp_config.nmem != 0:
    fp = open('S64esp', 'w')

    print_load_script(fp, soc, esp_config)

    fp.close()

    print("Created kernel module load script into 'S64esp'")

  # socmap defines
  fp = open('soc_defs.h', 'w')

  print_soc_defines(fp, esp_config, soc)

  fp.close()

  print("Created soc defines into 'soc_defs.h'")

  # soc tile locations
  fp = open('soc_locs.h', 'w')

  print_soc_locations(fp, esp_config, soc)

  fp.close()

  print("Created soc locations into 'soc_locs.h'")

  # io_tile locations
  fp = open('prc_aux.h', 'w')

  print_aux_tile_locs(fp, esp_config, soc)

  fp.close()

  print("created io_tile locations into 'prc_aux.h'")

  # Device tree
  if esp_config.cpu_arch == "ariane" or esp_config.cpu_arch == "ibex":

    fp = open('riscv.dts', 'w')

    print_devtree(fp, soc, esp_config)

    fp.close()

    print("Created device-tree into 'riscv.dts'")

  # RTL Caches configuration
  fp = open('cache_cfg.svh', 'w')

  print_cache_config(fp, soc, esp_config)

  fp.close()

  print("Created RTL caches configuration into 'cache_cfg.svh'")

  #memory floorplanning for profpga-xcvu440
  if (soc.TECH == "virtexu") and esp_config.nmem > 1:
    fp = open('mem_tile_floorplanning.xdc', 'w')

    print_floorplan_constraints(fp, soc, esp_config)

    fp.close()

    print("Created floorplanning constraints for profgpa-xcvu440 into 'mem_tile_floorplanning.xdc'")<|MERGE_RESOLUTION|>--- conflicted
+++ resolved
@@ -624,23 +624,15 @@
     fp.write("  constant CFG_HAS_DVFS : integer := 0;\n\n")
 
   #
-<<<<<<< HEAD
-  fp.write("  ------ Caches interrupt line\n")
-  fp.write("  constant CFG_SLD_LLC_CACHE_IRQ : integer := " + str(LLC_CACHE_PIRQ) + ";\n\n")
-  fp.write("  constant CFG_SLD_L2_CACHE_IRQ : integer := " + str(L2_CACHE_PIRQ) + ";\n\n")
-  
-  #
   fp.write("  ------ PRC interrupt line\n")
   fp.write("  constant CFG_PRC_IRQ : integer := 5;\n")
 
-=======
   fp.write("  ------ Synthesis options\n")
   fp.write("  constant CFG_SCAN : integer := 0;\n\n")
    
   #
   fp.write("  ------ GRLIB debugging\n")
   fp.write("  constant CFG_DUART : integer := 1;\n\n")
->>>>>>> 37daa5df
 
 def print_mapping(fp, soc, esp_config):
 
