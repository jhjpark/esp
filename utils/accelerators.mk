# Copyright (c) 2011-2019 Columbia University, System Level Design Group
# SPDX-License-Identifier: Apache-2.0

<<<<<<< HEAD
ACCELERATORS_PATH      = $(ESP_ROOT)/accelerators
ACCELERATORS           = $(filter-out common, $(shell ls -d $(ACCELERATORS_PATH)/*/ | awk -F/ '{print $$(NF-1)}'))
ACCELERATORS-wdir      = $(addsuffix -wdir, $(ACCELERATORS))
ACCELERATORS-hls       = $(addsuffix -hls, $(ACCELERATORS))
ACCELERATORS-clean     = $(addsuffix -clean, $(ACCELERATORS))
ACCELERATORS-distclean = $(addsuffix -distclean, $(ACCELERATORS))
ACCELERATORS-sim       = $(addsuffix -sim, $(ACCELERATORS))
ACCELERATORS-plot      = $(addsuffix -plot, $(ACCELERATORS))
=======
ACCELERATORS_PATH		= $(ESP_ROOT)/accelerators
ACCELERATORS			= $(filter-out common, $(shell ls -d $(ACCELERATORS_PATH)/*/ | awk -F/ '{print $$(NF-1)}'))
ACCELERATORS-wdir		= $(addsuffix -wdir, $(ACCELERATORS))
ACCELERATORS-hls		= $(addsuffix -hls, $(ACCELERATORS))
ACCELERATORS-clean		= $(addsuffix -clean, $(ACCELERATORS))
ACCELERATORS-distclean		= $(addsuffix -distclean, $(ACCELERATORS))
ACCELERATORS-sim		= $(addsuffix -sim, $(ACCELERATORS))
ACCELERATORS-plot		= $(addsuffix -plot, $(ACCELERATORS))
ACCELERATORS-exe		= $(addsuffix -exe, $(ACCELERATORS))

CHISEL_PATH                     = $(ESP_ROOT)/chisel
CHISEL_ACC_PATH                 = $(CHISEL_PATH)/src/main/scala/esp/examples
CHISEL_ACCELERATORS             = $(shell ls $(CHISEL_ACC_PATH)/*.scala | awk -F/ '{print $$(NF)}' | sed 's/\.scala//g')
CHISEL_ACCELERATORS-clean	= $(addsuffix -clean, $(CHISEL_ACCELERATORS))
CHISEL_ACCELERATORS-distclean	= $(addsuffix -distclean, $(CHISEL_ACCELERATORS))

ACCELERATORS-driver		= $(addsuffix -driver, $(ACCELERATORS)) $(addsuffix -driver, $(CHISEL_ACCELERATORS))
ACCELERATORS-driver-clean	= $(addsuffix -driver-clean, $(ACCELERATORS)) $(addsuffix -driver-clean, $(CHISEL_ACCELERATORS))
ACCELERATORS-app		= $(addsuffix -app, $(ACCELERATORS)) $(addsuffix -app, $(CHISEL_ACCELERATORS))
ACCELERATORS-app-clean		= $(addsuffix -app-clean, $(ACCELERATORS)) $(addsuffix -app-clean, $(CHISEL_ACCELERATORS))
ACCELERATORS-barec		= $(addsuffix -barec, $(ACCELERATORS)) $(addsuffix -barec, $(CHISEL_ACCELERATORS))
ACCELERATORS-barec-clean	= $(addsuffix -barec-clean, $(ACCELERATORS)) $(addsuffix -barec-clean, $(CHISEL_ACCELERATORS))
>>>>>>> 5ab371cf


CHISEL_PATH                   = $(ESP_ROOT)/chisel
CHISEL_ACC_PATH               = $(CHISEL_PATH)/src/main/scala/esp/examples
CHISEL_ACCELERATORS           = $(shell ls $(CHISEL_ACC_PATH)/*.scala | awk -F/ '{print $$(NF)}' | sed 's/\.scala//g')
CHISEL_ACCELERATORS-clean     = $(addsuffix -clean, $(CHISEL_ACCELERATORS))
CHISEL_ACCELERATORS-distclean = $(addsuffix -distclean, $(CHISEL_ACCELERATORS))


THIRDPARTY_PATH                   = $(ESP_ROOT)/third-party/accelerators/dma$(NOC_WIDTH)
THIRDPARTY_ACCELERATORS           = $(shell ls $(THIRDPARTY_PATH))
THIRDPARTY_ACCELERATORS-clean     = $(addsuffix -clean, $(THIRDPARTY_ACCELERATORS))
THIRDPARTY_ACCELERATORS-distclean = $(addsuffix -distclean, $(THIRDPARTY_ACCELERATORS))

THIRDPARTY_VLOG       = $(foreach acc, $(THIRDPARTY_ACCELERATORS), $(THIRDPARTY_PATH)/$(acc)/$(acc)_wrapper.v)
THIRDPARTY_VLOG      += $(foreach acc, $(THIRDPARTY_ACCELERATORS), $(foreach rtl, $(shell strings $(THIRDPARTY_PATH)/$(acc)/$(acc).verilog),  $(shell f=$(THIRDPARTY_PATH)/$(acc)/out/$(rtl); if test -e $$f; then echo $$f; fi;)))
THIRDPARTY_INCDIR     = $(foreach acc, $(THIRDPARTY_ACCELERATORS), $(THIRDPARTY_PATH)/$(acc)/vlog_incdir)
THIRDPARTY_SVLOG      = $(foreach acc, $(THIRDPARTY_ACCELERATORS), $(foreach rtl, $(shell strings $(THIRDPARTY_PATH)/$(acc)/$(acc).sverilog), $(shell f=$(THIRDPARTY_PATH)/$(acc)/out/$(rtl); if test -e $$f; then echo $$f; fi;)))
THIRDPARTY_VHDL_PKGS  = $(foreach acc, $(THIRDPARTY_ACCELERATORS), $(foreach rtl, $(shell strings $(THIRDPARTY_PATH)/$(acc)/$(acc).pkgs),     $(shell f=$(THIRDPARTY_PATH)/$(acc)/out/$(rtl); if test -e $$f; then echo $$f; fi;)))
THIRDPARTY_VHDL       = $(foreach acc, $(THIRDPARTY_ACCELERATORS), $(foreach rtl, $(shell strings $(THIRDPARTY_PATH)/$(acc)/$(acc).vhdl),     $(shell f=$(THIRDPARTY_PATH)/$(acc)/out/$(rtl); if test -e $$f; then echo $$f; fi;)))

THIRDPARTY_INCDIR_MODELSIM = $(foreach dir, $(THIRDPARTY_INCDIR), +incdir+$(dir))
THIRDPARTY_INCDIR_XCELIUM  = $(foreach dir, $(THIRDPARTY_INCDIR), -INCDIR $(dir))
THIRDPARTY_INCDIR_INCISIVE = $(THIRDPARTY_INCDIR_XCELIUM)


ACCELERATORS-driver       = $(addsuffix -driver, $(ACCELERATORS)) $(addsuffix -driver, $(CHISEL_ACCELERATORS))
ACCELERATORS-driver-clean = $(addsuffix -driver-clean, $(ACCELERATORS)) $(addsuffix -driver-clean, $(CHISEL_ACCELERATORS))
ACCELERATORS-app          = $(addsuffix -app, $(ACCELERATORS)) $(addsuffix -app, $(CHISEL_ACCELERATORS))
ACCELERATORS-app-clean    = $(addsuffix -app-clean, $(ACCELERATORS)) $(addsuffix -app-clean, $(CHISEL_ACCELERATORS))
ACCELERATORS-barec        = $(addsuffix -barec, $(ACCELERATORS)) $(addsuffix -barec, $(CHISEL_ACCELERATORS))
ACCELERATORS-barec-clean  = $(addsuffix -barec-clean, $(ACCELERATORS)) $(addsuffix -barec-clean, $(CHISEL_ACCELERATORS))


print-available-accelerators:
	$(QUIET_INFO)echo "Available accelerators generated from Stratus HLS: $(ACCELERATORS)"
	$(QUIET_INFO)echo "Available accelerators generated from Chisel3: $(CHISEL_ACCELERATORS)"
	$(QUIET_INFO)echo "Available third-party accelerators: $(THIRDPARTY_ACCELERATORS)"


### Chisel ###
sbt-run:
	$(QUIET_RUN)
	@cd $(CHISEL_PATH); sbt run;

$(CHISEL_ACCELERATORS):
	$(QUIET_BUILD)
	@if ! test -e $(CHISEL_PATH)/build/$@; then \
		$(MAKE) sbt-run && rm -rf $(ESP_ROOT)/tech/$(TECHLIB)/acc/$@; \
		cp -r $(CHISEL_PATH)/build/$@ $(ESP_ROOT)/tech/$(TECHLIB)/acc/; \
	fi;
	@if test -e $(ESP_ROOT)/tech/$(TECHLIB)/acc/installed.log; then \
		sed -i '/$@/d' $(ESP_ROOT)/tech/$(TECHLIB)/acc/installed.log; \
	fi; \
	echo "$@" >> $(ESP_ROOT)/tech/$(TECHLIB)/acc/installed.log;

chisel-accelerators: $(CHISEL_ACCELERATORS)

$(CHISEL_ACCELERATORS-clean):
	$(QUIET_CLEAN)
	@cd $(CHISEL_PATH); $(RM) build/$(@:-clean=)

$(CHISEL_ACCELERATORS-distclean): %-distclean : %-clean
	$(QUIET_CLEAN)
	@$(RM) $(ESP_ROOT)/tech/$(TECHLIB)/acc/$(@:-distclean=);
	@if test -e $(ESP_ROOT)/tech/$(TECHLIB)/acc/installed.log; then \
		sed -i '/$(@:-distclean=)/d' $(ESP_ROOT)/tech/$(TECHLIB)/acc/installed.log; \
	fi;

chisel-accelerators-clean:
	$(QUIET_CLEAN)
	@cd $(CHISEL_PATH); sbt clean; $(RM) build

chisel-accelerators-distclean: chisel-accelerators-clean $(CHISEL_ACCELERATORS-distclean)

.PHONY: sbt-run chisel-accelerators chisel-accelerators-clean chisel-accelerators-distclean $(CHISEL_ACCELERATORS) $(CHISEL_ACCELERATORS-clean) $(CHISEL_ACCELERATORS-distclean)


### Third-Party ###
$(THIRDPARTY_ACCELERATORS):
	$(QUIET_BUILD)
	@if ! test -e $(THIRDPARTY_PATH)/$@/out; then \
		cd $(THIRDPARTY_PATH)/$@; \
		$(MAKE) CROSS_COMPILE=$(CROSS_COMPILE_LINUX) ARCH=$(ARCH) KSRC=$(PWD)/linux-build ; \
	fi;

thirdparty-accelerators: $(THIRDPARTY_ACCELERATORS)

$(THIRDPARTY_ACCELERATORS-clean):
	$(QUIET_CLEAN)
	@cd $(THIRDPARTY_PATH)/$(@:-clean=); \
	$(MAKE) CROSS_COMPILE=$(CROSS_COMPILE_LINUX) ARCH=$(ARCH) KSRC=$(PWD)/linux-build clean;

$(THIRDPARTY_ACCELERATORS-distclean): %-distclean : %-clean
	$(QUIET_CLEAN)
	@cd $(THIRDPARTY_PATH)/$(@:-distclean=); \
	$(MAKE) CROSS_COMPILE=$(CROSS_COMPILE_LINUX) ARCH=$(ARCH) KSRC=$(PWD)/linux-build distclean;

thirdparty-accelerators-clean: $(THIRDPARTY_ACCELERATORS-clean)

thirdparty-accelerators-distclean: $(THIRDPARTY_ACCELERATORS-distclean)

.PHONY: thirdparty-accelerators thirdparty-accelerators-clean thirdparty-accelerators-distclean $(THIRDPARTY_ACCELERATORS) $(THIRDPARTY_ACCELERATORS-clean) $(THIRDPARTY_ACCELERATORS-distclean)


### Stratus HLS ###
$(ACCELERATORS-wdir):
	$(QUIET_MKDIR)mkdir -p $(ACCELERATORS_PATH)/$(@:-wdir=)/hls-work-$(TECHLIB)
	@cd $(ACCELERATORS_PATH)/$(@:-wdir=)/hls-work-$(TECHLIB); \
	if ! test -e project.tcl; then \
		cp ../stratus/* .; \
		rm -f project.tcl; \
		rm -f Makefile; \
		ln -s ../stratus/project.tcl; \
		ln -s ../stratus/Makefile; \
	fi;

$(ACCELERATORS-hls): %-hls : %-wdir
	$(QUIET_MAKE)ACCELERATOR=$(@:-hls=) TECH=$(TECHLIB) ESP_ROOT=$(ESP_ROOT) make -C $(ACCELERATORS_PATH)/$(@:-hls=)/hls-work-$(TECHLIB) memlib | tee $(@:-hls=)_memgen.log
	$(QUIET_INFO)echo "Running HLS for available implementations of $(@:-hls=)"
	$(QUIET_MAKE)ACCELERATOR=$(@:-hls=) TECH=$(TECHLIB) ESP_ROOT=$(ESP_ROOT) make -C $(ACCELERATORS_PATH)/$(@:-hls=)/hls-work-$(TECHLIB) hls_all | tee $(@:-hls=)_hls.log
	$(QUIET_INFO)echo "Installing available implementations for $(@:-hls=) to $(ESP_ROOT)/tech/$(TECHLIB)/acc/$(@:-hls=)"
	$(QUIET_MAKE)ACCELERATOR=$(@:-hls=) TECH=$(TECHLIB) ESP_ROOT=$(ESP_ROOT) make -C $(ACCELERATORS_PATH)/$(@:-hls=)/hls-work-$(TECHLIB) install
	@if test -e $(ESP_ROOT)/tech/$(TECHLIB)/acc/installed.log; then \
		sed -i '/$(@:-hls=)/d' $(ESP_ROOT)/tech/$(TECHLIB)/acc/installed.log; \
	fi;
	@echo "$(@:-hls=)" >> $(ESP_ROOT)/tech/$(TECHLIB)/acc/installed.log

$(ACCELERATORS-sim): %-sim : %-wdir
	$(QUIET_RUN)ACCELERATOR=$(@:-sim=) TECH=$(TECHLIB) ESP_ROOT=$(ESP_ROOT) make -C $(ACCELERATORS_PATH)/$(@:-sim=)/hls-work-$(TECHLIB) sim_all | tee $(@:-sim=)_sim.log

$(ACCELERATORS-plot): %-plot : %-wdir
	$(QUIET_RUN)ACCELERATOR=$(@:-plot=) TECH=$(TECHLIB) ESP_ROOT=$(ESP_ROOT) make -C $(ACCELERATORS_PATH)/$(@:-plot=)/hls-work-$(TECHLIB) plot

$(ACCELERATORS-exe):
	$(QUIET_RUN) ACCELERATOR=$(@:-exe=) TECH=$(TECHLIB) ESP_ROOT=$(ESP_ROOT) DMA_WIDTH=$(NOC_WIDTH) $(MAKE) -C $(ACCELERATORS_PATH)/$(@:-exe=)/sim run

$(ACCELERATORS-clean): %-clean : %-wdir
	$(QUIET_CLEAN)ACCELERATOR=$(@:-clean=) TECH=$(TECHLIB) ESP_ROOT=$(ESP_ROOT) make -C $(ACCELERATORS_PATH)/$(@:-clean=)/hls-work-$(TECHLIB) clean
	@ACCELERATOR=$(@:-clean=) TECH=$(TECHLIB) ESP_ROOT=$(ESP_ROOT) DMA_WIDTH=$(NOC_WIDTH) $(MAKE) -C $(ACCELERATORS_PATH)/$(@:-clean=)/sim clean
	@$(RM) $(@:-clean=)*.log

$(ACCELERATORS-distclean): %-distclean : %-wdir
	$(QUIET_CLEAN)ACCELERATOR=$(@:-distclean=) TECH=$(TECHLIB) ESP_ROOT=$(ESP_ROOT) make -C $(ACCELERATORS_PATH)/$(@:-distclean=)/hls-work-$(TECHLIB) distclean
	@$(RM) $(@:-distclean=)*.log
	@if test -e $(ESP_ROOT)/tech/$(TECHLIB)/acc/installed.log; then \
		sed -i '/$(@:-distclean=)/d' $(ESP_ROOT)/tech/$(TECHLIB)/acc/installed.log; \
	fi;

.PHONY: print-available-accelerators $(ACCELERATORS-wdir) $(ACCELERATORS-hls) $(ACCELERATORS-sim) $(ACCELERATORS-plot) $(ACCELERATORS-clean) $(ACCELERATORS-distclean)

accelerators: $(ACCELERATORS-hls)

accelerators-clean: $(ACCELERATORS-clean)

accelerators-distclean: $(ACCELERATORS-distclean)

.PHONY: accelerators accelerators-clean accelerators-distclean

### Common ###
$(ESP_ROOT)/tech/$(TECHLIB)/acc/installed.log:
	touch $@

SLDGEN_DEPS  = $(ESP_ROOT)/tech/$(TECHLIB)/acc/installed.log
SLDGEN_DEPS += $(ESP_ROOT)/utils/sldgen/sld_generate.py
SLDGEN_DEPS += $(wildcard $(ESP_ROOT)/utils/sldgen/templates/*.vhd)

## ESP Wrappers ##
sldgen: $(SLDGEN_DEPS)
	$(QUIET_MKDIR) $(RM) $@; mkdir -p $@
	$(QUIET_RUN)$(ESP_ROOT)/utils/sldgen/sld_generate.py $(NOC_WIDTH) $(ESP_ROOT)/tech/$(TECHLIB) $(ESP_ROOT)/third-party $(ESP_ROOT)/utils/sldgen/templates ./sldgen
	@touch $@

sldgen-clean:

sldgen-distclean: sldgen-clean
	$(QUIET_CLEAN)$(RM) sldgen

.PHONY: sldgen-clean sldgen-distclean

## Device Drivers ##
$(ACCELERATORS-driver): sysroot linux-build/vmlinux
	@if test -e $(DRIVERS)/$(@:-driver=)/linux/$(@:-driver=).c; then \
		echo '   ' MAKE $@; mkdir -p sysroot/opt/drivers; \
		ARCH=$(ARCH) CROSS_COMPILE=$(CROSS_COMPILE_LINUX) KSRC=$(PWD)/linux-build $(MAKE) ESP_CORE_PATH=$(ESP_CORE_PATH) -C $(DRIVERS)/$(@:-driver=)/linux; \
		if test -e $(DRIVERS)/$(@:-driver=)/linux/$(@:-driver=).ko; then \
			echo '   ' CP $@; cp $(DRIVERS)/$(@:-driver=)/linux/$(@:-driver=).ko sysroot/opt/drivers/; \
		else \
			echo '   ' WARNING $@ compilation failed!; \
		fi; \
	else \
		echo '   ' WARNING $@ not found!; \
	fi;

$(ACCELERATORS-driver-clean):
	$(QUIET_CLEAN) ARCH=$(ARCH) CROSS_COMPILE=$(CROSS_COMPILE_LINUX) KSRC=$(PWD)/linux-build $(MAKE) ESP_CORE_PATH=$(ESP_CORE_PATH) -C $(DRIVERS)/$(@:-driver-clean=)/linux clean


$(ACCELERATORS-app): sysroot
	@if [ `ls -1 $(DRIVERS)/$(@:-app=)/app/*.c 2>/dev/null | wc -l ` -gt 0 ]; then \
		echo '   ' MAKE $@; mkdir -p sysroot/applications/test/; \
		CROSS_COMPILE=$(CROSS_COMPILE_LINUX) $(MAKE) -C $(DRIVERS)/$(@:-app=)/app; \
		if [ `ls -1 $(DRIVERS)/$(@:-app=)/app/*.exe 2>/dev/null | wc -l ` -gt 0 ]; then \
			echo '   ' CP $@; cp $(DRIVERS)/$(@:-app=)/app/*.exe sysroot/applications/test/; \
		else \
			echo '   ' WARNING $@ compilation failed!; \
		fi; \
	else \
		echo '   ' WARNING $@ not found!; \
	fi;

$(ACCELERATORS-app-clean):
	$(QUIET_CLEAN) CROSS_COMPILE=$(CROSS_COMPILE_LINUX) $(MAKE) -C $(DRIVERS)/$(@:-app-clean=)/app clean

$(ACCELERATORS-barec): barec
	@if [ `ls -1 $(DRIVERS)/$(@:-barec=)/barec/*.c 2>/dev/null | wc -l ` -gt 0 ]; then \
		echo '   ' MAKE $@; \
		CROSS_COMPILE=$(CROSS_COMPILE_ELF) DESIGN_PATH=$(DESIGN_PATH) $(MAKE) -C $(DRIVERS)/$(@:-barec=)/barec; \
		if [ `ls -1 $(DRIVERS)/$(@:-barec=)/barec/*.bin 2>/dev/null | wc -l ` -gt 0 ]; then \
			echo '   ' CP $@; cp $(DRIVERS)/$(@:-barec=)/barec/*.bin barec; \
		fi; \
		if [ `ls -1 $(DRIVERS)/$(@:-barec=)/barec/*.exe 2>/dev/null | wc -l ` -gt 0 ]; then \
			echo '   ' CP $@; cp $(DRIVERS)/$(@:-barec=)/barec/*.exe barec; \
		else \
			echo '   ' WARNING $@ compilation failed!; \
		fi; \
	else \
		echo '   ' WARNING $@ not found!; \
	fi;

$(ACCELERATORS-barec-clean):
	$(QUIET_CLEAN) CROSS_COMPILE=$(CROSS_COMPILE_ELF) $(MAKE) -C $(DRIVERS)/$(@:-barec-clean=)/barec clean


.PHONY: $(ACCELERATORS-driver) $(ACCELERATORS-driver-clean) $(ACCELERATORS-app) $(ACCELERATORS-app-clean) $(ACCELERATORS-barec) $(ACCELERATORS-barec-clean)

accelerators-driver: $(ACCELERATORS-driver)

accelerators-driver-clean: $(ACCELERATORS-driver-clean) contig-clean esp-clean esp-cache-clean

accelerators-app: $(ACCELERATORS-app)

accelerators-app-clean: $(ACCELERATORS-app-clean) test-clean

accelerators-barec: $(ACCELERATORS-barec)

accelerators-barec-clean: $(ACCELERATORS-barec-clean) probe-clean

esp-clean:
	$(QUIET_CLEAN) CROSS_COMPILE=$(CROSS_COMPILE_LINUX) ARCH=$(ARCH) KSRC=$(PWD)/linux-build $(MAKE) -C $(DRIVERS)/esp clean

esp-cache-clean:
	$(QUIET_CLEAN) CROSS_COMPILE=$(CROSS_COMPILE_LINUX) ARCH=$(ARCH) KSRC=$(PWD)/linux-build $(MAKE) -C $(DRIVERS)/esp_cache clean

contig-clean:
	$(QUIET_CLEAN) CROSS_COMPILE=$(CROSS_COMPILE_LINUX) ARCH=$(ARCH) KSRC=$(PWD)/linux-build $(MAKE) -C $(DRIVERS)/contig_alloc clean-libcontig

probe-clean:
	$(QUIET_CLEAN) CROSS_COMPILE=$(CROSS_COMPILE_ELF) $(MAKE) -C $(DRIVERS)/probe clean

test-clean:
	$(QUIET_CLEAN) CROSS_COMPILE=$(CROSS_COMPILE_LINUX) $(MAKE) -C $(DRIVERS)/test clean

.PHONY: accelerators-driver accelerators-driver-clean accelerators-app accelerators-app-clean accelerators-barec accelerators-barec-clean probe-clean contig-clean esp-clean esp-cache-clean test-clean<|MERGE_RESOLUTION|>--- conflicted
+++ resolved
@@ -1,7 +1,6 @@
 # Copyright (c) 2011-2019 Columbia University, System Level Design Group
 # SPDX-License-Identifier: Apache-2.0
 
-<<<<<<< HEAD
 ACCELERATORS_PATH      = $(ESP_ROOT)/accelerators
 ACCELERATORS           = $(filter-out common, $(shell ls -d $(ACCELERATORS_PATH)/*/ | awk -F/ '{print $$(NF-1)}'))
 ACCELERATORS-wdir      = $(addsuffix -wdir, $(ACCELERATORS))
@@ -10,30 +9,7 @@
 ACCELERATORS-distclean = $(addsuffix -distclean, $(ACCELERATORS))
 ACCELERATORS-sim       = $(addsuffix -sim, $(ACCELERATORS))
 ACCELERATORS-plot      = $(addsuffix -plot, $(ACCELERATORS))
-=======
-ACCELERATORS_PATH		= $(ESP_ROOT)/accelerators
-ACCELERATORS			= $(filter-out common, $(shell ls -d $(ACCELERATORS_PATH)/*/ | awk -F/ '{print $$(NF-1)}'))
-ACCELERATORS-wdir		= $(addsuffix -wdir, $(ACCELERATORS))
-ACCELERATORS-hls		= $(addsuffix -hls, $(ACCELERATORS))
-ACCELERATORS-clean		= $(addsuffix -clean, $(ACCELERATORS))
-ACCELERATORS-distclean		= $(addsuffix -distclean, $(ACCELERATORS))
-ACCELERATORS-sim		= $(addsuffix -sim, $(ACCELERATORS))
-ACCELERATORS-plot		= $(addsuffix -plot, $(ACCELERATORS))
-ACCELERATORS-exe		= $(addsuffix -exe, $(ACCELERATORS))
-
-CHISEL_PATH                     = $(ESP_ROOT)/chisel
-CHISEL_ACC_PATH                 = $(CHISEL_PATH)/src/main/scala/esp/examples
-CHISEL_ACCELERATORS             = $(shell ls $(CHISEL_ACC_PATH)/*.scala | awk -F/ '{print $$(NF)}' | sed 's/\.scala//g')
-CHISEL_ACCELERATORS-clean	= $(addsuffix -clean, $(CHISEL_ACCELERATORS))
-CHISEL_ACCELERATORS-distclean	= $(addsuffix -distclean, $(CHISEL_ACCELERATORS))
-
-ACCELERATORS-driver		= $(addsuffix -driver, $(ACCELERATORS)) $(addsuffix -driver, $(CHISEL_ACCELERATORS))
-ACCELERATORS-driver-clean	= $(addsuffix -driver-clean, $(ACCELERATORS)) $(addsuffix -driver-clean, $(CHISEL_ACCELERATORS))
-ACCELERATORS-app		= $(addsuffix -app, $(ACCELERATORS)) $(addsuffix -app, $(CHISEL_ACCELERATORS))
-ACCELERATORS-app-clean		= $(addsuffix -app-clean, $(ACCELERATORS)) $(addsuffix -app-clean, $(CHISEL_ACCELERATORS))
-ACCELERATORS-barec		= $(addsuffix -barec, $(ACCELERATORS)) $(addsuffix -barec, $(CHISEL_ACCELERATORS))
-ACCELERATORS-barec-clean	= $(addsuffix -barec-clean, $(ACCELERATORS)) $(addsuffix -barec-clean, $(CHISEL_ACCELERATORS))
->>>>>>> 5ab371cf
+ACCELERATORS-exe       = $(addsuffix -exe, $(ACCELERATORS))
 
 
 CHISEL_PATH                   = $(ESP_ROOT)/chisel
