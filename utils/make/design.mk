# Copyright (c) 2011-2023 Columbia University, System Level Design Group
# SPDX-License-Identifier: Apache-2.0

### Supported technology libraries ###
<<<<<<< HEAD
ASICLIBS = gf12 inferred
=======
ASICLIBS = gf12 sky130
>>>>>>> 29e7f669
FPGALIBS = virtex7 virtexu virtexup


### Check for technology library definition ###
ifeq ("$(TECHLIB)","")
$(error technology library not specified)
endif

ifeq ("$(XILINX_VIVADO)","")
$(error XILINX_VIVADO path not specified)
endif

ifneq ($(findstring profpga, $(BOARD)),)

ifeq ("$(PROFPGA)","")
$(error proFPGA path not specified)
endif

PROFPGA_REQUIRED_VER = proFPGA-2019A-SP4
PROFPGA_CURRENT_VER = $(shell basename $(PROFPGA))
ifneq ("$(PROFPGA_REQUIRED_VER)", "$(PROFPGA_CURRENT_VER)")
$(error proFPGA tools version must be "$(PROFPGA_REQUIRED_VER)")
endif

endif


### Create FPGA part name ###
ifneq ($(filter $(TECHLIB),$(FPGALIBS)),)
include $(ESP_ROOT)/constraints/$(BOARD)/Makefile.inc
DEVICE = $(PART)-$(PACKAGE)-$(SPEED)
TECH_TYPE = fpga
else ifneq ($(filter $(TECHLIB),$(ASICLIBS)),)
DEVICE = ASIC-$(TECHLIB)
TECH_TYPE = asic
else
$(error technology library not supported)
endif


### Simulate BRAMs ###
ifneq ($(filter $(TECHLIB),$(FPGALIBS)),)
EXTRA_SIMTOP  = glbl
else
EXTRA_SIMTOP  =
endif


### Include grlib and ESP configuration (remake may occur) ###
-include $(GRLIB_CFG_BUILD)/.grlib_config
-include $(ESP_CFG_BUILD)/.esp_config


### Toolchain
ifeq ("$(SMP)", "1")
LINUX_CONFIG = $(CPU_ARCH)_smp_defconfig
else
LINUX_CONFIG = $(CPU_ARCH)_defconfig
endif

ifeq ("$(CPU_ARCH)", "ariane")
ARCH=riscv
CROSS_COMPILE_ELF = riscv64-unknown-elf-
CROSS_COMPILE_LINUX = riscv64-unknown-linux-gnu-
endif

ifeq ("$(CPU_ARCH)", "ibex")
ARCH=riscv
CROSS_COMPILE_ELF = riscv32-unknown-elf-
endif

ifeq ("$(CPU_ARCH)", "leon3")
ARCH=sparc
CROSS_COMPILE_ELF = sparc-elf-
CROSS_COMPILE_LINUX = sparc-linux-
endif

# Random MAC address for Linux
LINUX_MAC ?= $(shell echo 0000$$(dd if=/dev/urandom count=1 2>/dev/null | md5sum | sed 's/^\(..\)\(..\)\(..\)\(..\).*$$/\1\2\3\4/'))


### Common design files ###
SOCKETGEN_VHDL_RTL_PKGS += $(DESIGN_PATH)/$(ESP_CFG_BUILD)/esp_global.vhd
SOCKETGEN_VHDL_RTL_PKGS += $(DESIGN_PATH)/socketgen/sld_devices.vhd
SOCKETGEN_VHDL_RTL_PKGS += $(DESIGN_PATH)/socketgen/allacc.vhd
SOCKETGEN_VHDL_RTL_PKGS += $(DESIGN_PATH)/socketgen/genacc.vhd
SOCKETGEN_VHDL_RTL_PKGS += $(DESIGN_PATH)/socketgen/allcaches.vhd

TOP_VHDL_RTL_PKGS += $(DESIGN_PATH)/$(GRLIB_CFG_BUILD)/grlib_config.vhd
TOP_VHDL_RTL_PKGS += $(DESIGN_PATH)/$(ESP_CFG_BUILD)/socmap.vhd
TOP_VHDL_RTL_PKGS += $(DESIGN_PATH)/socketgen/sldacc.vhd
TOP_VHDL_RTL_PKGS += $(ESP_ROOT)/rtl/tiles/tiles_pkg.vhd
TOP_VHDL_RTL_PKGS += $(ESP_ROOT)/rtl/tiles/asic/tiles_asic_pkg.vhd
TOP_VHDL_RTL_PKGS += $(ESP_ROOT)/rtl/tiles/fpga/tiles_fpga_pkg.vhd
TOP_VHDL_RTL_PKGS += $(EXTRA_TOP_VHDL_RTL_PKGS)

TOP_VHDL_SIM_PKGS +=

TOP_VHDL_RTL_SRCS += $(DESIGN_PATH)/socketgen/accelerators.vhd
TOP_VHDL_RTL_SRCS += $(DESIGN_PATH)/socketgen/caches.vhd
TOP_VHDL_RTL_SRCS += $(wildcard $(DESIGN_PATH)/socketgen/noc_*.vhd)
TOP_VHDL_RTL_SRCS += $(DESIGN_PATH)/socketgen/tile_acc.vhd
ifeq ($(filter $(TECHLIB),$(FPGALIBS)),)
# ASIC flow: the top module of the hierarchy connects the FPGA design
# for testing with the chip desing and is used only for simulation
TOP_VHDL_RTL_SRCS += $(DESIGN_PATH)/$(CHIP_TOP).vhd
TOP_VHDL_SIM_SRCS += $(DESIGN_PATH)/chip_emu_top.vhd
TOP_VHDL_SIM_SRCS += $(DESIGN_PATH)/$(TOP).vhd
else
ifneq ("$(OVR_TECHLIB)", "")
# FPGA emulation top of design for ASIC flow
TOP_VHDL_RTL_SRCS += $(DESIGN_PATH)/$(CHIP_TOP).vhd
TOP_VHDL_RTL_SRCS += $(DESIGN_PATH)/chip_emu_top.vhd
# FPGA proxy top for emulation or testing of design for ASIC flow
TOP_VHDL_RTL_SRCS += $(DESIGN_PATH)/$(TOP).vhd
#TODO: emulation and proxy on single FPGA
else
# FPGA flow: add FPGA top module
TOP_VHDL_RTL_SRCS += $(DESIGN_PATH)/$(TOP).vhd
endif
endif

# Testbench
TOP_VHDL_SIM_SRCS += $(DESIGN_PATH)/$(SIMTOP).vhd

ifneq ($(filter $(TECHLIB),$(ASICLIBS)),)
TOP_VLOG_RTL_SRCS += $(DESIGN_PATH)/cache_def_mem_asic.sv
endif

ifneq ($(filter $(TECHLIB),$(FPGALIBS)),)
TOP_VLOG_SIM_SRCS += $(XILINX_VIVADO)/data/verilog/src/glbl.v
endif

TOP_VLOG_SIM_SRCS +=<|MERGE_RESOLUTION|>--- conflicted
+++ resolved
@@ -2,11 +2,7 @@
 # SPDX-License-Identifier: Apache-2.0
 
 ### Supported technology libraries ###
-<<<<<<< HEAD
-ASICLIBS = gf12 inferred
-=======
-ASICLIBS = gf12 sky130
->>>>>>> 29e7f669
+ASICLIBS = inferred gf12 sky130
 FPGALIBS = virtex7 virtexu virtexup
 
 
