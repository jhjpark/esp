--- conflicted
+++ resolved
@@ -97,11 +97,7 @@
 	if [ `ls -1 $$BAREMETAL_APPS_PATH/*.c 2>/dev/null | wc -l ` -gt 0 ]; then \
 		echo '   ' MAKE $@; \
 		mkdir -p $$BUILD_PATH; \
-<<<<<<< HEAD
-		CROSS_COMPILE=$(CROSS_COMPILE_ELF) CPU_ARCH=$(CPU_ARCH) DRIVERS=$(DRV_BARE) DESIGN_PATH=$(DESIGN_PATH)/$(ESP_CFG_BUILD) BUILD_PATH=$$BUILD_PATH $(MAKE) -C  $$BAREMETAL_APPS_PATH; \
-=======
 		CROSS_COMPILE=$(CROSS_COMPILE_ELF) EXTRA_CFLAGS=$(EXTRA_CFLAGS) CPU_ARCH=$(CPU_ARCH) DRIVERS=$(DRV_BARE) DESIGN_PATH=$(DESIGN_PATH)/$(ESP_CFG_BUILD) BUILD_PATH=$$BUILD_PATH $(MAKE) -C  $$BAREMETAL_APPS_PATH; \
->>>>>>> 77497bcd
 		if [ `ls -1 $$BUILD_PATH/*.bin 2>/dev/null | wc -l ` -gt 0 ]; then \
 			echo '   ' CP $@; cp $$BUILD_PATH/*.bin $(BAREMETAL_BIN)/$(@:-baremetal=).bin; \
 		fi; \
