# Copyright 2017 Columbia University, SLD Group

############################################################
# Project Parameters
############################################################

#
# Technology Libraries
#
set TECH $::env(TECH)
set ESP_ROOT $::env(ESP_ROOT)

set TECH_PATH "$ESP_ROOT/tech/$TECH"


#
# Setup technology and include behavioral models and/or libraries
#
set fpga_techs [list "virtex7" "zynq7000"]
set asic_techs [list "cmos32soi"]

if {[lsearch $fpga_techs $TECH] >= 0} {
    set VIVADO $::env(XILINX_VIVADO)
    set_attr verilog_files "$TECH_PATH/mem/*.v"
    set_attr verilog_files "$VIVADO/ids_lite/ISE/verilog/src/glbl.v"
    set_attr verilog_files "$VIVADO/ids_lite/ISE/verilog/src/unisims/RAMB16_S*.v"
    set_attr fpga_use_dsp off
    set_attr fpga_tool "vivado"

    if {$TECH eq "virtex7"} {
	set_attr fpga_part "xc7v2000tflg1925-2"
    }
    if {$TECH eq "zynq"} {
	set_attr fpga_part "xc7z020clg484-1"
    }

    set TECH_IS_XILINX 1

}
if {[lsearch $asic_techs $TECH] >= 0} {
    set_attr verilog_files "$TECH_PATH/verilog/*v $TECH_PATH/mem/*v"
<<<<<<< HEAD
    set LIB_PATH "$TECH_PATH/lib/1p0v/"
    set LIB_NAME "ibm32soi_hvt_1p0v.lib"
=======
    set LIB_PATH "$TECH_PATH/lib"
    set LIB_NAME "1p0v/ibm32soi_hvt_1p0v.lib"
>>>>>>> 66739e66
    use_tech_lib "$LIB_PATH/$LIB_NAME"

    set TECH_IS_XILINX 0

    use_hls_lib "[get_install_path]/share/stratus/cynware/cynw_cm_float"
}


#
# Global synthesis attributes
#
set_attr message_detail           2
set_attr default_protocol         false
set_attr inline_partial_constants true
set_attr output_style_reset_all   true
set_attr lsb_trimming             true

#
# Speedup scheduling for high-perf design (disable most area-minimization techniques)
#
#set_attr sched_effort to get lowest possible latency
set_attr sched_asap on
<<<<<<< HEAD
=======
# set_attr sched_effort low
>>>>>>> 66739e66
set_attr sharing_effort_parts low
set_attr sharing_effort_regs low

set PRINT on
set COMMON_HLS_FLAGS "--prints=$PRINT"

#
# Templates for synthesis
#
set ESP_HDRS_PATH "$ESP_ROOT/accelerators/common/syn-templates"

#
# Compiling Options
#
set INCLUDES "-I$ESP_HDRS_PATH -I../src -I./memlib"
<|MERGE_RESOLUTION|>--- conflicted
+++ resolved
@@ -30,7 +30,7 @@
     if {$TECH eq "virtex7"} {
 	set_attr fpga_part "xc7v2000tflg1925-2"
     }
-    if {$TECH eq "zynq"} {
+    if {$TECH eq "zynq7000"} {
 	set_attr fpga_part "xc7z020clg484-1"
     }
 
@@ -39,13 +39,8 @@
 }
 if {[lsearch $asic_techs $TECH] >= 0} {
     set_attr verilog_files "$TECH_PATH/verilog/*v $TECH_PATH/mem/*v"
-<<<<<<< HEAD
-    set LIB_PATH "$TECH_PATH/lib/1p0v/"
-    set LIB_NAME "ibm32soi_hvt_1p0v.lib"
-=======
     set LIB_PATH "$TECH_PATH/lib"
     set LIB_NAME "1p0v/ibm32soi_hvt_1p0v.lib"
->>>>>>> 66739e66
     use_tech_lib "$LIB_PATH/$LIB_NAME"
 
     set TECH_IS_XILINX 0
@@ -68,10 +63,6 @@
 #
 #set_attr sched_effort to get lowest possible latency
 set_attr sched_asap on
-<<<<<<< HEAD
-=======
-# set_attr sched_effort low
->>>>>>> 66739e66
 set_attr sharing_effort_parts low
 set_attr sharing_effort_regs low
 
