#
# Accelerator
#

set ACCELERATOR "softmax_cxx"
set PLM_HEIGHT 128
set PLM_WIDTH 32
set PLM_SIZE [expr ${PLM_WIDTH}*${PLM_HEIGHT}]

set DMA_WIDTH ${PLM_WIDTH}

#
# Technology-dependend reports and project dirs.
#

if {$opt(asic) > 0} {
    project new -name Catapult_asic
    set CSIM_RESULTS "./tb_data/catapult_asic_csim_results.log"
    set RTL_COSIM_RESULTS "./tb_data/catapult_asic_rtl_cosim_results.log"
} else {
    project new -name Catapult_fpga
    set CSIM_RESULTS "./tb_data/catapult_fpga_csim_results.log"
    set RTL_COSIM_RESULTS "./tb_data/catapult_fpga_rtl_cosim_results.log"
}

#
# Reset the options to the factory defaults
#

solution new -state initial
solution options defaults

solution options set Flows/ModelSim/VLOG_OPTS {-suppress 12110}
solution options set Flows/ModelSim/VSIM_OPTS {-t ps -suppress 12110}
solution options set Flows/DesignCompiler/OutNetlistFormat verilog
solution options set /Input/CppStandard c++11
#solution options set /Input/TargetPlatform x86_64

set CATAPULT_VERSION  [string map { / - } [string map { . - } [application get /SYSTEM/RELEASE_VERSION]]]
solution options set Cache/UserCacheHome "catapult_cache_$CATAPULT_VERSION"
solution options set Cache/DefaultCacheHomeEnabled false
solution options set /Flows/SCVerify/DISABLE_EMPTY_INPUTS true

flow package require /SCVerify

flow package option set /SCVerify/USE_CCS_BLOCK true
flow package option set /SCVerify/USE_QUESTASIM true
flow package option set /SCVerify/USE_NCSIM false

directive set -REGISTER_THRESHOLD 8192
directive set -RESET_CLEARS_ALL_REGS true

# Flag to indicate SCVerify readiness
set can_simulate 1

# Design specific options.

#
# Flags
#

if {$opt(asic) > 0} {
    solution options set Flows/QuestaSIM/SCCOM_OPTS {-g -x /usr/bin/g++-5 -Wall -Wno-unused-label -Wno-unknown-pragmas -DCLOCK_PERIOD=12500}
} else {
    solution options set Flows/QuestaSIM/SCCOM_OPTS {-64 -g -x c++ -Wall -Wno-unused-label -Wno-unknown-pragmas -DCLOCK_PERIOD=12500}
}

#
# Input
#

solution options set /Input/SearchPath { \
    ../src \
    ../tb \
    ../common }

# Add source files.
solution file add ../src/softmax.cpp -type C++
solution file add ../tb/main.cpp -type C++ -exclude true

#solution file set ../tb/sc_main.cpp -args {-DDISABLE_PRINTF}


#
# Output
#

# Verilog only
solution option set Output/OutputVHDL false
solution option set Output/OutputVerilog true

# Package output in Solution dir
solution option set Output/PackageOutput true
solution option set Output/PackageStaticFiles true

# Add Prefix to library and generated sub-blocks
solution option set Output/PrefixStaticFiles true
solution options set Output/SubBlockNamePrefix "esp_acc_${ACCELERATOR}_"

# Do not modify names
solution option set Output/DoNotModifyNames true

go new

#
#
#

go analyze

#
#
#


# Set the top module and inline all of the other functions.

# 10.4c
#directive set -DESIGN_HIERARCHY ${ACCELERATOR}

# 10.5
solution design set $ACCELERATOR -top

#directive set PRESERVE_STRUCTS false

#
#
#

go compile

# Run C simulation.
if {$opt(csim)} {
    flow run /SCVerify/launch_make ./scverify/Verify_orig_cxx_osci.mk {} SIMTOOL=osci sim
}

#
#
#

# Run HLS.
if {$opt(hsynth)} {

    if {$opt(asic) == 1} {
        solution library add nangate-45nm_beh -- -rtlsyntool DesignCompiler -vendor Nangate -technology 045nm
        solution library add ccs_sample_mem
    } elseif {$opt(asic) == 2} {
        solution library add nangate-45nm_beh -- -rtlsyntool RTLCompiler -vendor Nangate -technology 045nm
        solution library add ccs_sample_mem
    } elseif {$opt(asic) == 3} {
        puts "ERROR: Cadence Genus is not supported"
        exit 1
    } else {

        solution library add mgc_Xilinx-VIRTEX-uplus-2_beh -- -rtlsyntool Vivado -manufacturer Xilinx -family VIRTEX-uplus -speed -2 -part xcvu9p-flga2104-2-e
        #solution library add mgc_Xilinx-VIRTEX-u-2_beh -- -rtlsyntool Vivado -manufacturer Xilinx -family VIRTEX-u -speed -2 -part xcvu440-flga2892-2-e
        #solution library add mgc_Xilinx-VIRTEX-7-2_beh -- -rtlsyntool Vivado -manufacturer Xilinx -family VIRTEX-7 -speed -2 -part xc7v2000tflg1925-2

        solution library add Xilinx_RAMS
        solution library add Xilinx_ROMS
        solution library add Xilinx_FIFO

        # For Catapult 10.5: disable all sequential clock-gating
        directive set GATE_REGISTERS false
    }

    go libraries

    #
    #
    #

    directive set -CLOCKS { \
        clk { \
            -CLOCK_PERIOD 6.4 \
            -CLOCK_EDGE rising \
            -CLOCK_HIGH_TIME 3.2 \
            -CLOCK_OFFSET 0.000000 \
            -CLOCK_UNCERTAINTY 0.0 \
            -RESET_KIND sync \
            -RESET_SYNC_NAME rst \
            -RESET_SYNC_ACTIVE low \
            -RESET_ASYNC_NAME arst_n \
            -RESET_ASYNC_ACTIVE low \
            -ENABLE_NAME {} \
            -ENABLE_ACTIVE high \
        } \
    }

    # BUGFIX: This prevents the creation of the empty module CGHpart. In the
    # next releases of Catapult HLS, this may be fixed.
    directive set /$ACCELERATOR -GATE_EFFORT normal

    # Add ESP accelerator done signal
    ###directive set /$ACCELERATOR/store -DONE_FLAG acc_done
    directive set /$ACCELERATOR -DONE_FLAG acc_done

    go assembly

    #
    #
    #

    # Top-Module I/O
    directive set /$ACCELERATOR/debug:rsc -MAP_TO_MODULE ccs_ioport.ccs_out
<<<<<<< HEAD
    
    directive set /$ACCELERATOR/conf_info.batch:rsc -MAP_TO_MODULE ccs_ioport.ccs_in
    directive set /$ACCELERATOR/conf_done:rsc -MAP_TO_MODULE ccs_ioport.ccs_in_wait
    
    directive set /$ACCELERATOR/dma_read_ctrl:rsc -MAP_TO_MODULE ccs_ioport.ccs_out_wait
    directive set /$ACCELERATOR/dma_write_ctrl:rsc -MAP_TO_MODULE ccs_ioport.ccs_out_wait
    directive set /$ACCELERATOR/dma_read_chnl:rsc -MAP_TO_MODULE ccs_ioport.ccs_in_wait
=======

    directive set /$ACCELERATOR/conf_info:rsc -MAP_TO_MODULE ccs_ioport.ccs_in_wait

    directive set /$ACCELERATOR/dma_read_ctrl:rsc -MAP_TO_MODULE ccs_ioport.ccs_out_wait

    directive set /$ACCELERATOR/dma_write_ctrl:rsc -MAP_TO_MODULE ccs_ioport.ccs_out_wait

    directive set /$ACCELERATOR/dma_read_chnl:rsc -MAP_TO_MODULE ccs_ioport.ccs_in_wait

>>>>>>> cd6851aa
    directive set /$ACCELERATOR/dma_write_chnl:rsc -MAP_TO_MODULE ccs_ioport.ccs_out_wait

    # Arrays
    directive set /$ACCELERATOR/core/plm_in.data:rsc -MAP_TO_MODULE Xilinx_RAMS.BLOCK_1R1W_RBW
    directive set /$ACCELERATOR/core/plm_out.data:rsc -MAP_TO_MODULE Xilinx_RAMS.BLOCK_1R1W_RBW

    # Loops
<<<<<<< HEAD
=======
    ###directive set /$ACCELERATOR/$ACCELERATOR:core/core/main -PIPELINE_INIT_INTERVAL 1
    ###directive set /$ACCELERATOR/$ACCELERATOR:core/core/main -PIPELINE_STALL_MODE flush

    ###directive set /$ACCELERATOR/load/core/LOAD_INNER_LOOP -PIPELINE_INIT_INTERVAL 1
    ###directive set /$ACCELERATOR/load/core/LOAD_INNER_LOOP -PIPELINE_STALL_MODE flush

    ###directive set /$ACCELERATOR/compute/core/CALC_EXP_LOOP -PIPELINE_INIT_INTERVAL 1
    ###directive set /$ACCELERATOR/compute/core/CALC_EXP_LOOP -PIPELINE_STALL_MODE flush

    ###directive set /$ACCELERATOR/compute/core/SUM_EXP_LOOP -PIPELINE_INIT_INTERVAL 1
    ###directive set /$ACCELERATOR/compute/core/SUM_EXP_LOOP -PIPELINE_STALL_MODE flush

    ###directive set /$ACCELERATOR/compute/core/CALC_SOFTMAX_LOOP -PIPELINE_INIT_INTERVAL 1
    ###directive set /$ACCELERATOR/compute/core/CALC_SOFTMAX_LOOP -PIPELINE_STALL_MODE flush

    ###directive set /$ACCELERATOR/store/core/STORE_INNER_LOOP -PIPELINE_INIT_INTERVAL 1
    ###directive set /$ACCELERATOR/store/core/STORE_INNER_LOOP -PIPELINE_STALL_MODE flush

>>>>>>> cd6851aa
    #directive set /$ACCELERATOR/core/CONFIG_LOOP -ITERATIONS 1

    directive set /$ACCELERATOR/core/BATCH_LOOP -PIPELINE_INIT_INTERVAL 1
    directive set /$ACCELERATOR/core/BATCH_LOOP -PIPELINE_STALL_MODE flush

    # Loops performance tracing

    # Area vs Latency Goals

    directive set /$ACCELERATOR/core -EFFORT_LEVEL high
    directive set /$ACCELERATOR/core -DESIGN_GOAL Latency

    if {$opt(debug) != 1} {
        go architect

        #
        #
        #

        go allocate

        #
        # RTL
        #

        #directive set ENABLE_PHYSICAL true

        go extract

        #
        #
        #

        if {$opt(rtlsim)} {
            #flow run /SCVerify/launch_make ./scverify/Verify_concat_sim_${ACCELERATOR}_v_msim.mk {} SIMTOOL=msim sim
            flow run /SCVerify/launch_make ./scverify/Verify_concat_sim_${ACCELERATOR}_v_msim.mk {} SIMTOOL=msim simgui
        }

        if {$opt(lsynth)} {

            if {$opt(asic) == 1} {
                flow run /DesignCompiler/dc_shell ./concat_${ACCELERATOR}.v.dc v
            } elseif {$opt(asic) == 2} {
                flow run /RTLCompiler/rc ./concat_${ACCELERATOR}.v.rc v
            } elseif {$opt(asic) == 3} {
                puts "ERROR: Cadence Genus is not supported"
                exit 1
            } else {
                flow run /Vivado/synthesize -shell vivado_concat_v/concat_${ACCELERATOR}.v.xv
                #flow run /Vivado/synthesize vivado_concat_v/concat_${ACCELERATOR}.v.xv
            }
        }
    }
}

project save<|MERGE_RESOLUTION|>--- conflicted
+++ resolved
@@ -39,7 +39,7 @@
 set CATAPULT_VERSION  [string map { / - } [string map { . - } [application get /SYSTEM/RELEASE_VERSION]]]
 solution options set Cache/UserCacheHome "catapult_cache_$CATAPULT_VERSION"
 solution options set Cache/DefaultCacheHomeEnabled false
-solution options set /Flows/SCVerify/DISABLE_EMPTY_INPUTS true
+solution options set /Flows/SCVerify/DISABLE_EMPTY_INPUTS true
 
 flow package require /SCVerify
 
@@ -203,25 +203,15 @@
 
     # Top-Module I/O
     directive set /$ACCELERATOR/debug:rsc -MAP_TO_MODULE ccs_ioport.ccs_out
-<<<<<<< HEAD
-    
-    directive set /$ACCELERATOR/conf_info.batch:rsc -MAP_TO_MODULE ccs_ioport.ccs_in
-    directive set /$ACCELERATOR/conf_done:rsc -MAP_TO_MODULE ccs_ioport.ccs_in_wait
-    
+
+    directive set /$ACCELERATOR/conf_info:rsc -MAP_TO_MODULE ccs_ioport.ccs_in_wait
+
     directive set /$ACCELERATOR/dma_read_ctrl:rsc -MAP_TO_MODULE ccs_ioport.ccs_out_wait
+
     directive set /$ACCELERATOR/dma_write_ctrl:rsc -MAP_TO_MODULE ccs_ioport.ccs_out_wait
+
     directive set /$ACCELERATOR/dma_read_chnl:rsc -MAP_TO_MODULE ccs_ioport.ccs_in_wait
-=======
-
-    directive set /$ACCELERATOR/conf_info:rsc -MAP_TO_MODULE ccs_ioport.ccs_in_wait
-
-    directive set /$ACCELERATOR/dma_read_ctrl:rsc -MAP_TO_MODULE ccs_ioport.ccs_out_wait
-
-    directive set /$ACCELERATOR/dma_write_ctrl:rsc -MAP_TO_MODULE ccs_ioport.ccs_out_wait
-
-    directive set /$ACCELERATOR/dma_read_chnl:rsc -MAP_TO_MODULE ccs_ioport.ccs_in_wait
-
->>>>>>> cd6851aa
+
     directive set /$ACCELERATOR/dma_write_chnl:rsc -MAP_TO_MODULE ccs_ioport.ccs_out_wait
 
     # Arrays
@@ -229,29 +219,6 @@
     directive set /$ACCELERATOR/core/plm_out.data:rsc -MAP_TO_MODULE Xilinx_RAMS.BLOCK_1R1W_RBW
 
     # Loops
-<<<<<<< HEAD
-=======
-    ###directive set /$ACCELERATOR/$ACCELERATOR:core/core/main -PIPELINE_INIT_INTERVAL 1
-    ###directive set /$ACCELERATOR/$ACCELERATOR:core/core/main -PIPELINE_STALL_MODE flush
-
-    ###directive set /$ACCELERATOR/load/core/LOAD_INNER_LOOP -PIPELINE_INIT_INTERVAL 1
-    ###directive set /$ACCELERATOR/load/core/LOAD_INNER_LOOP -PIPELINE_STALL_MODE flush
-
-    ###directive set /$ACCELERATOR/compute/core/CALC_EXP_LOOP -PIPELINE_INIT_INTERVAL 1
-    ###directive set /$ACCELERATOR/compute/core/CALC_EXP_LOOP -PIPELINE_STALL_MODE flush
-
-    ###directive set /$ACCELERATOR/compute/core/SUM_EXP_LOOP -PIPELINE_INIT_INTERVAL 1
-    ###directive set /$ACCELERATOR/compute/core/SUM_EXP_LOOP -PIPELINE_STALL_MODE flush
-
-    ###directive set /$ACCELERATOR/compute/core/CALC_SOFTMAX_LOOP -PIPELINE_INIT_INTERVAL 1
-    ###directive set /$ACCELERATOR/compute/core/CALC_SOFTMAX_LOOP -PIPELINE_STALL_MODE flush
-
-    ###directive set /$ACCELERATOR/store/core/STORE_INNER_LOOP -PIPELINE_INIT_INTERVAL 1
-    ###directive set /$ACCELERATOR/store/core/STORE_INNER_LOOP -PIPELINE_STALL_MODE flush
-
->>>>>>> cd6851aa
-    #directive set /$ACCELERATOR/core/CONFIG_LOOP -ITERATIONS 1
-
     directive set /$ACCELERATOR/core/BATCH_LOOP -PIPELINE_INIT_INTERVAL 1
     directive set /$ACCELERATOR/core/BATCH_LOOP -PIPELINE_STALL_MODE flush
 
