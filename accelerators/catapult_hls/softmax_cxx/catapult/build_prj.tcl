#
# Accelerator
#

set ACCELERATOR "softmax_cxx"
set PLM_HEIGHT 128
set PLM_WIDTH 32
set PLM_SIZE [expr ${PLM_WIDTH}*${PLM_HEIGHT}]

set DMA_WIDTH ${PLM_WIDTH}

#
# Technology-dependend reports and project dirs.
#

project new -name Catapult
set CSIM_RESULTS "./tb_data/catapult_csim_results.log"
set RTL_COSIM_RESULTS "./tb_data/catapult_rtl_cosim_results.log"

#
# Reset the options to the factory defaults
#

solution new -state initial
solution options defaults

solution options set Flows/ModelSim/VLOG_OPTS {-suppress 12110}
solution options set Flows/ModelSim/VSIM_OPTS {-t ps -suppress 12110}
solution options set Flows/DesignCompiler/OutNetlistFormat verilog
solution options set /Input/CppStandard c++11
#solution options set /Input/TargetPlatform x86_64

set CATAPULT_VERSION  [string map { / - } [string map { . - } [application get /SYSTEM/RELEASE_VERSION]]]
solution options set Cache/UserCacheHome "catapult_cache_$CATAPULT_VERSION"
solution options set Cache/DefaultCacheHomeEnabled false
solution options set /Flows/SCVerify/DISABLE_EMPTY_INPUTS true

flow package require /SCVerify

flow package option set /SCVerify/USE_CCS_BLOCK true
flow package option set /SCVerify/USE_QUESTASIM true
flow package option set /SCVerify/USE_NCSIM false

directive set -REGISTER_THRESHOLD 8192
directive set -RESET_CLEARS_ALL_REGS true

# Flag to indicate SCVerify readiness
set can_simulate 1

# Design specific options.

#
# Flags
#

solution options set Flows/QuestaSIM/SCCOM_OPTS {-64 -g -x c++ -Wall -Wno-unused-label -Wno-unknown-pragmas}

<<<<<<< HEAD
=======
set uarch "basic"
if {$opt(hier)} {
    set uarch "hier"
}

>>>>>>> 32abee7e
#
# Input
#

solution options set /Input/SearchPath { \
    ../tb \
    ../inc \
    ../src/$uarch \
    ../common }

# Add source files.
solution file add ../src/$uarch/softmax.cpp -type C++
solution file add ../tb/main.cpp -type C++ -exclude true
if {$opt(hier)} {
    solution file set ../tb/main.cpp -args {-DHIERARCHICAL_BLOCKS}
}

#
# Output
#

# Verilog only
solution option set Output/OutputVHDL false
solution option set Output/OutputVerilog true

# Package output in Solution dir
solution option set Output/PackageOutput true
solution option set Output/PackageStaticFiles true

# Add Prefix to library and generated sub-blocks
solution option set Output/PrefixStaticFiles true
solution options set Output/SubBlockNamePrefix "esp_acc_${ACCELERATOR}_"

# Do not modify names
solution option set Output/DoNotModifyNames true

go new

#
#
#

go analyze

#
#
#


# Set the top module and inline all of the other functions.

# 10.4c
#directive set -DESIGN_HIERARCHY ${ACCELERATOR}

# 10.5
solution design set $ACCELERATOR -top

#directive set PRESERVE_STRUCTS false

#
#
#

go compile

# Run C simulation.
if {$opt(csim)} {
    flow run /SCVerify/launch_make ./scverify/Verify_orig_cxx_osci.mk {} SIMTOOL=osci sim
}

#
#
#

# Run HLS.
if {$opt(hsynth)} {

    solution library add mgc_Xilinx-VIRTEX-uplus-2_beh -- -rtlsyntool Vivado -manufacturer Xilinx -family VIRTEX-uplus -speed -2 -part xcvu9p-flga2104-2-e
    #solution library add mgc_Xilinx-VIRTEX-u-2_beh -- -rtlsyntool Vivado -manufacturer Xilinx -family VIRTEX-u -speed -2 -part xcvu440-flga2892-2-e
    #solution library add mgc_Xilinx-VIRTEX-7-2_beh -- -rtlsyntool Vivado -manufacturer Xilinx -family VIRTEX-7 -speed -2 -part xc7v2000tflg1925-2

    solution library add Xilinx_RAMS
    solution library add Xilinx_ROMS
    solution library add Xilinx_FIFO

    # For Catapult 10.5: disable all sequential clock-gating
    directive set GATE_REGISTERS false

    go libraries

    #
    #
    #

    directive set -CLOCKS { \
        clk { \
            -CLOCK_PERIOD 6.4 \
            -CLOCK_EDGE rising \
            -CLOCK_HIGH_TIME 3.2 \
            -CLOCK_OFFSET 0.000000 \
            -CLOCK_UNCERTAINTY 0.0 \
            -RESET_KIND sync \
            -RESET_SYNC_NAME rst \
            -RESET_SYNC_ACTIVE low \
            -RESET_ASYNC_NAME arst_n \
            -RESET_ASYNC_ACTIVE low \
            -ENABLE_NAME {} \
            -ENABLE_ACTIVE high \
        } \
    }

    # BUGFIX: This prevents the creation of the empty module CGHpart. In the
    # next releases of Catapult HLS, this may be fixed.
    directive set /$ACCELERATOR -GATE_EFFORT normal

    go assembly

    #
    #
    #

    # Top-Module I/O
    directive set /$ACCELERATOR/conf_info:rsc -MAP_TO_MODULE ccs_ioport.ccs_in_wait
    directive set /$ACCELERATOR/dma_read_ctrl:rsc -MAP_TO_MODULE ccs_ioport.ccs_out_wait
    directive set /$ACCELERATOR/dma_write_ctrl:rsc -MAP_TO_MODULE ccs_ioport.ccs_out_wait
    directive set /$ACCELERATOR/dma_read_chnl:rsc -MAP_TO_MODULE ccs_ioport.ccs_in_wait
    directive set /$ACCELERATOR/dma_write_chnl:rsc -MAP_TO_MODULE ccs_ioport.ccs_out_wait
    directive set /$ACCELERATOR/acc_done:rsc -MAP_TO_MODULE ccs_ioport.ccs_sync_out_vld

    # Arrays
<<<<<<< HEAD
    directive set /$ACCELERATOR/core/plm_in.data:rsc -MAP_TO_MODULE Xilinx_RAMS.BLOCK_1R1W_RBW
    directive set /$ACCELERATOR/core/plm_out.data:rsc -MAP_TO_MODULE Xilinx_RAMS.BLOCK_1R1W_RBW

    # Loops
    directive set /$ACCELERATOR/core/BATCH_LOOP -PIPELINE_INIT_INTERVAL 1
    directive set /$ACCELERATOR/core/BATCH_LOOP -PIPELINE_STALL_MODE flush
=======
    if {$opt(hier)} {

    } else {
        directive set /$ACCELERATOR/core/plm_in.data:rsc -MAP_TO_MODULE Xilinx_RAMS.BLOCK_1R1W_RBW
        directive set /$ACCELERATOR/core/plm_out.data:rsc -MAP_TO_MODULE Xilinx_RAMS.BLOCK_1R1W_RBW
    }

    # Loops
    # 1 function
    if {$opt(hier)} {
        directive set /$ACCELERATOR/$ACCELERATOR:core/core/main -PIPELINE_INIT_INTERVAL 1
        directive set /$ACCELERATOR/$ACCELERATOR:core/core/main -PIPELINE_STALL_MODE flush

        directive set /$ACCELERATOR/config/core/main -PIPELINE_INIT_INTERVAL 1
        directive set /$ACCELERATOR/config/core/main -PIPELINE_STALL_MODE flush

        directive set /$ACCELERATOR/load/core/main -PIPELINE_INIT_INTERVAL 1
        directive set /$ACCELERATOR/load/core/main -PIPELINE_STALL_MODE flush

        directive set /$ACCELERATOR/compute/core/main -PIPELINE_INIT_INTERVAL 1
        directive set /$ACCELERATOR/compute/core/main -PIPELINE_STALL_MODE flush

        directive set /$ACCELERATOR/store/core/main -PIPELINE_INIT_INTERVAL 1
        directive set /$ACCELERATOR/store/core/main -PIPELINE_STALL_MODE flush
    } else {
        directive set /$ACCELERATOR/core/BATCH_LOOP -PIPELINE_INIT_INTERVAL 1
        directive set /$ACCELERATOR/core/BATCH_LOOP -PIPELINE_STALL_MODE flush
    }
>>>>>>> 32abee7e

    # Loops performance tracing

    # Area vs Latency Goals
<<<<<<< HEAD

    directive set /$ACCELERATOR/core -EFFORT_LEVEL high
    directive set /$ACCELERATOR/core -DESIGN_GOAL Latency
=======
    if {$opt(hier)} {
        directive set /$ACCELERATOR/$ACCELERATOR:core/core -DESIGN_GOAL Latency
        directive set /$ACCELERATOR/load/core -DESIGN_GOAL Latency
        directive set /$ACCELERATOR/compute/core -DESIGN_GOAL Latency
        directive set /$ACCELERATOR/store/core -DESIGN_GOAL Latency
    } else {
        directive set /$ACCELERATOR/core -EFFORT_LEVEL high
        directive set /$ACCELERATOR/core -DESIGN_GOAL Latency
    }
>>>>>>> 32abee7e

    if {$opt(debug) != 1} {
        go architect

        #
        #
        #

        go allocate

        #
        # RTL
        #

        #directive set ENABLE_PHYSICAL true

        go extract

        #
        #
        #

        if {$opt(rtlsim)} {
            #flow run /SCVerify/launch_make ./scverify/Verify_concat_sim_${ACCELERATOR}_v_msim.mk {} SIMTOOL=msim sim
            flow run /SCVerify/launch_make ./scverify/Verify_concat_sim_${ACCELERATOR}_v_msim.mk {} SIMTOOL=msim simgui
        }

        if {$opt(lsynth)} {
            flow run /Vivado/synthesize -shell vivado_concat_v/concat_${ACCELERATOR}.v.xv
            #flow run /Vivado/synthesize vivado_concat_v/concat_${ACCELERATOR}.v.xv
        }
    }
}

project save

puts "***************************************************************"
if {$opt(hier)} {
    puts "uArch: Hierarchical blocks"
} else {
    puts "uArch: Single block"
}
puts "***************************************************************"
puts "Done!"
<|MERGE_RESOLUTION|>--- conflicted
+++ resolved
@@ -55,14 +55,11 @@
 
 solution options set Flows/QuestaSIM/SCCOM_OPTS {-64 -g -x c++ -Wall -Wno-unused-label -Wno-unknown-pragmas}
 
-<<<<<<< HEAD
-=======
 set uarch "basic"
 if {$opt(hier)} {
     set uarch "hier"
 }
 
->>>>>>> 32abee7e
 #
 # Input
 #
@@ -193,14 +190,6 @@
     directive set /$ACCELERATOR/acc_done:rsc -MAP_TO_MODULE ccs_ioport.ccs_sync_out_vld
 
     # Arrays
-<<<<<<< HEAD
-    directive set /$ACCELERATOR/core/plm_in.data:rsc -MAP_TO_MODULE Xilinx_RAMS.BLOCK_1R1W_RBW
-    directive set /$ACCELERATOR/core/plm_out.data:rsc -MAP_TO_MODULE Xilinx_RAMS.BLOCK_1R1W_RBW
-
-    # Loops
-    directive set /$ACCELERATOR/core/BATCH_LOOP -PIPELINE_INIT_INTERVAL 1
-    directive set /$ACCELERATOR/core/BATCH_LOOP -PIPELINE_STALL_MODE flush
-=======
     if {$opt(hier)} {
 
     } else {
@@ -229,16 +218,10 @@
         directive set /$ACCELERATOR/core/BATCH_LOOP -PIPELINE_INIT_INTERVAL 1
         directive set /$ACCELERATOR/core/BATCH_LOOP -PIPELINE_STALL_MODE flush
     }
->>>>>>> 32abee7e
 
     # Loops performance tracing
 
     # Area vs Latency Goals
-<<<<<<< HEAD
-
-    directive set /$ACCELERATOR/core -EFFORT_LEVEL high
-    directive set /$ACCELERATOR/core -DESIGN_GOAL Latency
-=======
     if {$opt(hier)} {
         directive set /$ACCELERATOR/$ACCELERATOR:core/core -DESIGN_GOAL Latency
         directive set /$ACCELERATOR/load/core -DESIGN_GOAL Latency
@@ -248,7 +231,6 @@
         directive set /$ACCELERATOR/core -EFFORT_LEVEL high
         directive set /$ACCELERATOR/core -DESIGN_GOAL Latency
     }
->>>>>>> 32abee7e
 
     if {$opt(debug) != 1} {
         go architect
