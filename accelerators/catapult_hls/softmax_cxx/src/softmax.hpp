--- conflicted
+++ resolved
@@ -37,13 +37,7 @@
 // Accelerator top module
 void softmax_cxx(
         debug_info_t &debug,
-<<<<<<< HEAD
-        conf_info_t conf_info,
-        //bool &conf_done,
-        ac_channel<bool> &conf_done,
-=======
         ac_channel<conf_info_t> &conf_info,
->>>>>>> cd6851aa
         ac_channel<dma_info_t> &dma_read_ctrl,
         ac_channel<dma_info_t> &dma_write_ctrl,
         ac_channel<dma_data_t> &dma_read_chnl,
