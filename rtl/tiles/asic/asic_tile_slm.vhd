--- conflicted
+++ resolved
@@ -233,25 +233,8 @@
   signal noc5_mon_noc_vec_int : monitor_noc_type;
   signal noc6_mon_noc_vec_int : monitor_noc_type;
 
-  signal refclk : std_ulogic;
-
 begin
 
-<<<<<<< HEAD
-  -- On FPGA we don't have a DCO and we cannot instantiate a PLL on every tile
-  -- for large designs. Therefore, we must use the external clock and disable
-  -- the generic this_has_dco. I addition, since the chip top level may not
-  -- have neough pins to connect a backup clock for each tile, we use the NoC
-  -- clock as the main tile clock, because this clock is guaranteed to be connected.
-  regular_ext_clk_gen: if ESP_EMU = 0 generate
-    refclk <= ext_clk;
-  end generate;
-  emu_ext_clk_gen: if ESP_EMU /= 0 generate
-    refclk <= sys_clk;
-  end generate;
-
-  rst1 : rstgen                         -- reset generator
-=======
   raw_rstn <= not rst;
 
   rst_noc : rstgen
@@ -259,7 +242,6 @@
     port map (rst, sys_clk, '1', noc_rstn, open);
 
   rst_jtag : rstgen
->>>>>>> 77497bcd
     generic map (acthigh => 1, syncin => 0)
     port map (rst, tclk, '1', test_rstn, open);
 
@@ -352,13 +334,8 @@
 
   tile_slm_1 : tile_slm
     generic map (
-<<<<<<< HEAD
-      this_has_dco => 1 - ESP_EMU,
-      test_if_en   => 1,
-=======
       SIMULATION   => SIMULATION,
       this_has_dco => 1,
->>>>>>> 77497bcd
       this_has_ddr => 0,
       dco_rst_cfg  => (others => '0'))
     port map (
@@ -429,110 +406,6 @@
       ROUTER_PORTS      => ROUTER_PORTS,
       HAS_SYNC          => 1)
     port map (
-<<<<<<< HEAD
-      raw_rstn           => raw_rstn,
-      rst                => dco_rstn,
-      clk                => dco_clk,
-      refclk             => refclk,
-      pllbypass          => ext_clk_sel_default,  --ext_clk_sel,
-      pllclk             => clk_div,
-      dco_clk            => dco_clk,
-      dco_clk_lock       => dco_clk_lock,
-      dco_clk_div2       => open,
-      dco_clk_div2_90    => open,
-      ddr_ahbsi          => open,
-      ddr_ahbso          => ahbs_none,
-      ddr_cfg0           => open,
-      ddr_cfg1           => open,
-      ddr_cfg2           => open,
-      slmddr_id          => open,
-      tdi                => tdi,
-      tdo                => tdo,
-      tms                => tms,
-      tclk               => tclk,
-      pad_cfg            => pad_cfg,
-      sys_clk_int        => sys_clk,
-      noc1_data_n_in     => noc1_data_n_in,
-      noc1_data_s_in     => noc1_data_s_in,
-      noc1_data_w_in     => noc1_data_w_in,
-      noc1_data_e_in     => noc1_data_e_in,
-      noc1_data_void_in  => noc1_data_void_in,
-      noc1_stop_in       => noc1_stop_in,
-      noc1_data_n_out    => noc1_data_n_out,
-      noc1_data_s_out    => noc1_data_s_out,
-      noc1_data_w_out    => noc1_data_w_out,
-      noc1_data_e_out    => noc1_data_e_out,
-      noc1_data_void_out => noc1_data_void_out,
-      noc1_stop_out      => noc1_stop_out,
-      noc2_data_n_in     => noc2_data_n_in,
-      noc2_data_s_in     => noc2_data_s_in,
-      noc2_data_w_in     => noc2_data_w_in,
-      noc2_data_e_in     => noc2_data_e_in,
-      noc2_data_void_in  => noc2_data_void_in,
-      noc2_stop_in       => noc2_stop_in,
-      noc2_data_n_out    => noc2_data_n_out,
-      noc2_data_s_out    => noc2_data_s_out,
-      noc2_data_w_out    => noc2_data_w_out,
-      noc2_data_e_out    => noc2_data_e_out,
-      noc2_data_void_out => noc2_data_void_out,
-      noc2_stop_out      => noc2_stop_out,
-      noc3_data_n_in     => noc3_data_n_in,
-      noc3_data_s_in     => noc3_data_s_in,
-      noc3_data_w_in     => noc3_data_w_in,
-      noc3_data_e_in     => noc3_data_e_in,
-      noc3_data_void_in  => noc3_data_void_in,
-      noc3_stop_in       => noc3_stop_in,
-      noc3_data_n_out    => noc3_data_n_out,
-      noc3_data_s_out    => noc3_data_s_out,
-      noc3_data_w_out    => noc3_data_w_out,
-      noc3_data_e_out    => noc3_data_e_out,
-      noc3_data_void_out => noc3_data_void_out,
-      noc3_stop_out      => noc3_stop_out,
-      noc4_data_n_in     => noc4_data_n_in,
-      noc4_data_s_in     => noc4_data_s_in,
-      noc4_data_w_in     => noc4_data_w_in,
-      noc4_data_e_in     => noc4_data_e_in,
-      noc4_data_void_in  => noc4_data_void_in,
-      noc4_stop_in       => noc4_stop_in,
-      noc4_data_n_out    => noc4_data_n_out,
-      noc4_data_s_out    => noc4_data_s_out,
-      noc4_data_w_out    => noc4_data_w_out,
-      noc4_data_e_out    => noc4_data_e_out,
-      noc4_data_void_out => noc4_data_void_out,
-      noc4_stop_out      => noc4_stop_out,
-      noc5_data_n_in     => noc5_data_n_in,
-      noc5_data_s_in     => noc5_data_s_in,
-      noc5_data_w_in     => noc5_data_w_in,
-      noc5_data_e_in     => noc5_data_e_in,
-      noc5_data_void_in  => noc5_data_void_in,
-      noc5_stop_in       => noc5_stop_in,
-      noc5_data_n_out    => noc5_data_n_out,
-      noc5_data_s_out    => noc5_data_s_out,
-      noc5_data_w_out    => noc5_data_w_out,
-      noc5_data_e_out    => noc5_data_e_out,
-      noc5_data_void_out => noc5_data_void_out,
-      noc5_stop_out      => noc5_stop_out,
-      noc6_data_n_in     => noc6_data_n_in,
-      noc6_data_s_in     => noc6_data_s_in,
-      noc6_data_w_in     => noc6_data_w_in,
-      noc6_data_e_in     => noc6_data_e_in,
-      noc6_data_void_in  => noc6_data_void_in,
-      noc6_stop_in       => noc6_stop_in,
-      noc6_data_n_out    => noc6_data_n_out,
-      noc6_data_s_out    => noc6_data_s_out,
-      noc6_data_w_out    => noc6_data_w_out,
-      noc6_data_e_out    => noc6_data_e_out,
-      noc6_data_void_out => noc6_data_void_out,
-      noc6_stop_out      => noc6_stop_out,
-      noc1_mon_noc_vec   => open,
-      noc2_mon_noc_vec   => open,
-      noc3_mon_noc_vec   => open,
-      noc4_mon_noc_vec   => open,
-      noc5_mon_noc_vec   => open,
-      noc6_mon_noc_vec   => open,
-      mon_mem            => open,
-      mon_dvfs           => open);
-=======
       raw_rstn                => raw_rstn,
       noc_rstn                => noc_rstn,
       dco_rstn                => dco_rstn,
@@ -672,6 +545,5 @@
       noc6_input_port_tile    => noc6_input_port_tile,
       noc6_data_void_in_tile  => noc6_data_void_in_tile,
       noc6_stop_out_tile      => noc6_stop_out_tile);
->>>>>>> 77497bcd
 
 end;