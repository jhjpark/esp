-- Copyright (c) 2011-2021 Columbia University, System Level Design Group
-- SPDX-License-Identifier: Apache-2.0

-----------------------------------------------------------------------------
--  I/O tile.
------------------------------------------------------------------------------

library ieee;
use ieee.std_logic_1164.all;
use ieee.numeric_std.all;
use work.esp_global.all;
use work.amba.all;
use work.stdlib.all;
use work.sld_devices.all;
use work.devices.all;
use work.gencomp.all;
use work.leon3.all;
use work.uart.all;
use work.misc.all;
use work.net.all;
-- pragma translate_off
use work.sim.all;
library unisim;
use unisim.all;
-- pragma translate_on
use work.monitor_pkg.all;
use work.esp_csr_pkg.all;
use work.jtag_pkg.all;
use work.sldacc.all;
use work.nocpackage.all;
use work.tile.all;
use work.coretypes.all;
use work.grlib_config.all;
use work.socmap.all;
use work.ariane_esp_pkg.all;
use work.tiles_pkg.all;

entity asic_tile_io is
  generic (
    SIMULATION   : boolean   := false;
    ROUTER_PORTS : ports_vec := "11111");
  port (
    rst                : in    std_ulogic;  -- Global reset (active high)
    sys_rstn_out       : out   std_ulogic;  -- NoC reset (active low)
    sys_clk_out        : out   std_ulogic;  -- NoC clock
    ext_clk_noc        : in    std_ulogic;
    clk_div_noc        : out   std_ulogic;
    sys_clk            : in    std_ulogic;  -- NoC clock in (connect to sys_clk_out)
    ext_clk            : in    std_ulogic;  -- backup tile clock
    clk_div            : out   std_ulogic;  -- tile clock monitor for testing purposes
    -- Ethernet
    reset_o2           : out   std_ulogic;
    etx_clk            : in    std_ulogic;
    erx_clk            : in    std_ulogic;
    erxd               : in    std_logic_vector(3 downto 0);
    erx_dv             : in    std_ulogic;
    erx_er             : in    std_ulogic;
    erx_col            : in    std_ulogic;
    erx_crs            : in    std_ulogic;
    etxd               : out   std_logic_vector(3 downto 0);
    etx_en             : out   std_ulogic;
    etx_er             : out   std_ulogic;
    emdc               : out   std_ulogic;
    emdio_i            : in    std_ulogic;
    emdio_o            : out   std_ulogic;
    emdio_oe           : out   std_ulogic;
    -- UART
    uart_rxd           : in    std_ulogic;
    uart_txd           : out   std_ulogic;
    uart_ctsn          : in    std_ulogic;
    uart_rtsn          : out   std_ulogic;
    -- Test interface
    tdi                : in    std_logic;
    tdo                : out   std_logic;
    tms                : in    std_logic;
    tclk               : in    std_logic;
    -- Pad configuratio
    pad_cfg            : out std_logic_vector(ESP_CSR_PAD_CFG_MSB - ESP_CSR_PAD_CFG_LSB downto 0);
    -- NOC
    noc1_data_n_in     : in    noc_flit_type;
    noc1_data_s_in     : in    noc_flit_type;
    noc1_data_w_in     : in    noc_flit_type;
    noc1_data_e_in     : in    noc_flit_type;
    noc1_data_void_in  : in    std_logic_vector(3 downto 0);
    noc1_stop_in       : in    std_logic_vector(3 downto 0);
    noc1_data_n_out    : out   noc_flit_type;
    noc1_data_s_out    : out   noc_flit_type;
    noc1_data_w_out    : out   noc_flit_type;
    noc1_data_e_out    : out   noc_flit_type;
    noc1_data_void_out : out   std_logic_vector(3 downto 0);
    noc1_stop_out      : out   std_logic_vector(3 downto 0);
    noc2_data_n_in     : in    noc_flit_type;
    noc2_data_s_in     : in    noc_flit_type;
    noc2_data_w_in     : in    noc_flit_type;
    noc2_data_e_in     : in    noc_flit_type;
    noc2_data_void_in  : in    std_logic_vector(3 downto 0);
    noc2_stop_in       : in    std_logic_vector(3 downto 0);
    noc2_data_n_out    : out   noc_flit_type;
    noc2_data_s_out    : out   noc_flit_type;
    noc2_data_w_out    : out   noc_flit_type;
    noc2_data_e_out    : out   noc_flit_type;
    noc2_data_void_out : out   std_logic_vector(3 downto 0);
    noc2_stop_out      : out   std_logic_vector(3 downto 0);
    noc3_data_n_in     : in    noc_flit_type;
    noc3_data_s_in     : in    noc_flit_type;
    noc3_data_w_in     : in    noc_flit_type;
    noc3_data_e_in     : in    noc_flit_type;
    noc3_data_void_in  : in    std_logic_vector(3 downto 0);
    noc3_stop_in       : in    std_logic_vector(3 downto 0);
    noc3_data_n_out    : out   noc_flit_type;
    noc3_data_s_out    : out   noc_flit_type;
    noc3_data_w_out    : out   noc_flit_type;
    noc3_data_e_out    : out   noc_flit_type;
    noc3_data_void_out : out   std_logic_vector(3 downto 0);
    noc3_stop_out      : out   std_logic_vector(3 downto 0);
    noc4_data_n_in     : in    noc_flit_type;
    noc4_data_s_in     : in    noc_flit_type;
    noc4_data_w_in     : in    noc_flit_type;
    noc4_data_e_in     : in    noc_flit_type;
    noc4_data_void_in  : in    std_logic_vector(3 downto 0);
    noc4_stop_in       : in    std_logic_vector(3 downto 0);
    noc4_data_n_out    : out   noc_flit_type;
    noc4_data_s_out    : out   noc_flit_type;
    noc4_data_w_out    : out   noc_flit_type;
    noc4_data_e_out    : out   noc_flit_type;
    noc4_data_void_out : out   std_logic_vector(3 downto 0);
    noc4_stop_out      : out   std_logic_vector(3 downto 0);
    noc5_data_n_in     : in    misc_noc_flit_type;
    noc5_data_s_in     : in    misc_noc_flit_type;
    noc5_data_w_in     : in    misc_noc_flit_type;
    noc5_data_e_in     : in    misc_noc_flit_type;
    noc5_data_void_in  : in    std_logic_vector(3 downto 0);
    noc5_stop_in       : in    std_logic_vector(3 downto 0);
    noc5_data_n_out    : out   misc_noc_flit_type;
    noc5_data_s_out    : out   misc_noc_flit_type;
    noc5_data_w_out    : out   misc_noc_flit_type;
    noc5_data_e_out    : out   misc_noc_flit_type;
    noc5_data_void_out : out   std_logic_vector(3 downto 0);
    noc5_stop_out      : out   std_logic_vector(3 downto 0);
    noc6_data_n_in     : in    noc_flit_type;
    noc6_data_s_in     : in    noc_flit_type;
    noc6_data_w_in     : in    noc_flit_type;
    noc6_data_e_in     : in    noc_flit_type;
    noc6_data_void_in  : in    std_logic_vector(3 downto 0);
    noc6_stop_in       : in    std_logic_vector(3 downto 0);
    noc6_data_n_out    : out   noc_flit_type;
    noc6_data_s_out    : out   noc_flit_type;
    noc6_data_w_out    : out   noc_flit_type;
    noc6_data_e_out    : out   noc_flit_type;
    noc6_data_void_out : out   std_logic_vector(3 downto 0);
    noc6_stop_out      : out   std_logic_vector(3 downto 0)
    );

end;

architecture rtl of asic_tile_io is

  constant ext_clk_sel_default : std_ulogic := '0';

  -- NoC clock and reset (reset propagates to all tiles)
  signal raw_rstn     : std_ulogic;
  signal sys_rstn     : std_ulogic;
  signal noc_rstn              : std_ulogic;
  signal sys_clk_int  : std_ulogic;
  signal sys_clk_lock : std_ulogic;

  -- Tile clock and reset (only for I/O tile)
  signal dco_rstn     : std_ulogic;
  signal dco_clk      : std_ulogic;

  -- DCO config
  signal dco_en       : std_ulogic;
  signal dco_clk_sel  : std_ulogic;
  signal dco_cc_sel   : std_logic_vector(5 downto 0);
  signal dco_fc_sel   : std_logic_vector(5 downto 0);
  signal dco_div_sel  : std_logic_vector(2 downto 0);
  signal dco_freq_sel : std_logic_vector(1 downto 0);

<<<<<<< HEAD
  signal refclk : std_ulogic;

=======
  -- NoC DCO config
  signal dco_noc_en       : std_ulogic;
  signal dco_noc_clk_sel  : std_ulogic;
  signal dco_noc_cc_sel   : std_logic_vector(5 downto 0);
  signal dco_noc_fc_sel   : std_logic_vector(5 downto 0);
  signal dco_noc_div_sel  : std_logic_vector(2 downto 0);
  signal dco_noc_freq_sel : std_logic_vector(1 downto 0);

  -- Tile parameters
  signal tile_config : std_logic_vector(ESP_CSR_WIDTH - 1 downto 0);
  
>>>>>>> 77497bcd
  -- Ethernet and Debug link
  signal mdcscaler : integer range 0 to 2047;
  signal mdcscaler_int : integer range 0 to 2047;
  signal mdcscaler_reg : integer range 0 to 2047;
  signal mdcscaler_not_changed : std_ulogic;
  signal eth_rstn : std_ulogic;

  signal eth0_apbi  : apb_slv_in_type;
  signal eth0_apbo  : apb_slv_out_type;
  signal eth0_ahbmi : ahb_mst_in_type;
  signal eth0_ahbmo : ahb_mst_out_type;
  signal edcl_ahbmo : ahb_mst_out_type;

  signal ethi : eth_in_type;
  signal etho : eth_out_type;

  -- DVI (TODO: missing part selection for GF12. no instance for now)
  signal dvi_apbi  : apb_slv_in_type;
  signal dvi_apbo  : apb_slv_out_type;
  signal dvi_ahbmi : ahb_mst_in_type;
  signal dvi_ahbmo : ahb_mst_out_type;

  attribute keep                        : string;
  attribute syn_keep                    : boolean;
  attribute syn_preserve                : boolean;

  attribute keep of dco_clk         : signal is "true";
  attribute syn_keep of dco_clk     : signal is true;
  attribute syn_preserve of dco_clk : signal is true;

  -- Tile NoC interface
  signal test_rstn             : std_ulogic;
  signal test1_output_port_s   : noc_flit_type;
  signal test1_data_void_out_s : std_ulogic;
  signal test1_stop_in_s       : std_ulogic;
  signal test2_output_port_s   : noc_flit_type;
  signal test2_data_void_out_s : std_ulogic;
  signal test2_stop_in_s       : std_ulogic;
  signal test3_output_port_s   : noc_flit_type;
  signal test3_data_void_out_s : std_ulogic;
  signal test3_stop_in_s       : std_ulogic;
  signal test4_output_port_s   : noc_flit_type;
  signal test4_data_void_out_s : std_ulogic;
  signal test4_stop_in_s       : std_ulogic;
  signal test5_output_port_s   : misc_noc_flit_type;
  signal test5_data_void_out_s : std_ulogic;
  signal test5_stop_in_s       : std_ulogic;
  signal test6_output_port_s   : noc_flit_type;
  signal test6_data_void_out_s : std_ulogic;
  signal test6_stop_in_s       : std_ulogic;
  signal test1_input_port_s    : noc_flit_type;
  signal test1_data_void_in_s  : std_ulogic;
  signal test1_stop_out_s      : std_ulogic;
  signal test2_input_port_s    : noc_flit_type;
  signal test2_data_void_in_s  : std_ulogic;
  signal test2_stop_out_s      : std_ulogic;
  signal test3_input_port_s    : noc_flit_type;
  signal test3_data_void_in_s  : std_ulogic;
  signal test3_stop_out_s      : std_ulogic;
  signal test4_input_port_s    : noc_flit_type;
  signal test4_data_void_in_s  : std_ulogic;
  signal test4_stop_out_s      : std_ulogic;
  signal test5_input_port_s    : misc_noc_flit_type;
  signal test5_data_void_in_s  : std_ulogic;
  signal test5_stop_out_s      : std_ulogic;
  signal test6_input_port_s    : noc_flit_type;
  signal test6_data_void_in_s  : std_ulogic;
  signal test6_stop_out_s      : std_ulogic;
  
  -- Noc interface
  signal noc1_stop_in_tile       : std_ulogic;
  signal noc1_stop_out_tile      : std_ulogic;
  signal noc1_data_void_in_tile  : std_ulogic;
  signal noc1_data_void_out_tile : std_ulogic;
  signal noc2_stop_in_tile       : std_ulogic;
  signal noc2_stop_out_tile      : std_ulogic;
  signal noc2_data_void_in_tile  : std_ulogic;
  signal noc2_data_void_out_tile : std_ulogic;
  signal noc3_stop_in_tile       : std_ulogic;
  signal noc3_stop_out_tile      : std_ulogic;
  signal noc3_data_void_in_tile  : std_ulogic;
  signal noc3_data_void_out_tile : std_ulogic;
  signal noc4_stop_in_tile       : std_ulogic;
  signal noc4_stop_out_tile      : std_ulogic;
  signal noc4_data_void_in_tile  : std_ulogic;
  signal noc4_data_void_out_tile : std_ulogic;
  signal noc5_stop_in_tile       : std_ulogic;
  signal noc5_stop_out_tile      : std_ulogic;
  signal noc5_data_void_in_tile  : std_ulogic;
  signal noc5_data_void_out_tile : std_ulogic;
  signal noc6_stop_in_tile       : std_ulogic;
  signal noc6_stop_out_tile      : std_ulogic;
  signal noc6_data_void_in_tile  : std_ulogic;
  signal noc6_data_void_out_tile : std_ulogic;
  signal noc1_input_port_tile        : noc_flit_type;
  signal noc2_input_port_tile        : noc_flit_type;
  signal noc3_input_port_tile        : noc_flit_type;
  signal noc4_input_port_tile        : noc_flit_type;
  signal noc5_input_port_tile        : misc_noc_flit_type;
  signal noc6_input_port_tile        : noc_flit_type;
  signal noc1_output_port_tile       : noc_flit_type;
  signal noc2_output_port_tile       : noc_flit_type;
  signal noc3_output_port_tile       : noc_flit_type;
  signal noc4_output_port_tile       : noc_flit_type;
  signal noc5_output_port_tile       : misc_noc_flit_type;
  signal noc6_output_port_tile       : noc_flit_type;

  -- NoC monitors
  signal noc1_mon_noc_vec_int  : monitor_noc_type;
  signal noc2_mon_noc_vec_int  : monitor_noc_type;
  signal noc3_mon_noc_vec_int  : monitor_noc_type;
  signal noc4_mon_noc_vec_int  : monitor_noc_type;
  signal noc5_mon_noc_vec_int  : monitor_noc_type;
  signal noc6_mon_noc_vec_int  : monitor_noc_type;

begin

  -- On FPGA we don't have a DCO and we cannot instantiate a PLL on every tile
  -- for large designs. Therefore, we must use the external clock and disable
  -- the generic this_has_dco. I addition, since the chip top level may not
  -- have neough pins to connect a backup clock for each tile, we use the NoC
  -- clock as the main tile clock, because this clock is guaranteed to be connected.
  regular_ext_clk_gen: if ESP_EMU = 0 generate
    refclk <= ext_clk;
  end generate;
  emu_ext_clk_gen: if ESP_EMU /= 0 generate
    refclk <= sys_clk;
  end generate;

  rst0 : rstgen                         -- reset generator
    generic map (acthigh => 1, syncin => 0)
    port map (rst, sys_clk, sys_clk_lock, sys_rstn, open);

  -- NoC output clock and reset
  sys_rstn_out <= sys_rstn;

  raw_rstn <= not rst;

  rst_noc : rstgen
    generic map (acthigh => 1, syncin => 0)
    port map (rst, sys_clk, '1', noc_rstn, open);

  rst_jtag : rstgen
    generic map (acthigh => 1, syncin => 0)
    port map (rst, tclk, '1', test_rstn, open);

  -----------------------------------------------------------------------------
  -- JTAG for single tile testing / bypass when test_if_en = 0
  -----------------------------------------------------------------------------
  -----------------------------------------------------------------------------
  -- JTAG for single tile testing / bypass when test_if_en = 0
  -----------------------------------------------------------------------------
  jtag_test_i : jtag_test
    generic map (
      test_if_en => 1)
    port map (
      rst                 => test_rstn,
      refclk              => dco_clk,
      tile_rst            => dco_rstn,
      tdi                 => tdi,
      tdo                 => tdo,
      tms                 => tms,
      tclk                => tclk,
      noc1_output_port    => noc1_output_port_tile,
      noc1_data_void_out  => noc1_data_void_out_tile,
      noc1_stop_in        => noc1_stop_in_tile,
      noc2_output_port    => noc2_output_port_tile,
      noc2_data_void_out  => noc2_data_void_out_tile,
      noc2_stop_in        => noc2_stop_in_tile,
      noc3_output_port    => noc3_output_port_tile,
      noc3_data_void_out  => noc3_data_void_out_tile,
      noc3_stop_in        => noc3_stop_in_tile,
      noc4_output_port    => noc4_output_port_tile,
      noc4_data_void_out  => noc4_data_void_out_tile,
      noc4_stop_in        => noc4_stop_in_tile,
      noc5_output_port    => noc5_output_port_tile,
      noc5_data_void_out  => noc5_data_void_out_tile,
      noc5_stop_in        => noc5_stop_in_tile,
      noc6_output_port    => noc6_output_port_tile,
      noc6_data_void_out  => noc6_data_void_out_tile,
      noc6_stop_in        => noc6_stop_in_tile,
      test1_output_port   => test1_output_port_s,
      test1_data_void_out => test1_data_void_out_s,
      test1_stop_in       => test1_stop_in_s,
      test2_output_port   => test2_output_port_s,
      test2_data_void_out => test2_data_void_out_s,
      test2_stop_in       => test2_stop_in_s,
      test3_output_port   => test3_output_port_s,
      test3_data_void_out => test3_data_void_out_s,
      test3_stop_in       => test3_stop_in_s,
      test4_output_port   => test4_output_port_s,
      test4_data_void_out => test4_data_void_out_s,
      test4_stop_in       => test4_stop_in_s,
      test5_output_port   => test5_output_port_s,
      test5_data_void_out => test5_data_void_out_s,
      test5_stop_in       => test5_stop_in_s,
      test6_output_port   => test6_output_port_s,
      test6_data_void_out => test6_data_void_out_s,
      test6_stop_in       => test6_stop_in_s,
      test1_input_port    => test1_input_port_s,
      test1_data_void_in  => test1_data_void_in_s,
      test1_stop_out      => test1_stop_out_s,
      test2_input_port    => test2_input_port_s,
      test2_data_void_in  => test2_data_void_in_s,
      test2_stop_out      => test2_stop_out_s,
      test3_input_port    => test3_input_port_s,
      test3_data_void_in  => test3_data_void_in_s,
      test3_stop_out      => test3_stop_out_s,
      test4_input_port    => test4_input_port_s,
      test4_data_void_in  => test4_data_void_in_s,
      test4_stop_out      => test4_stop_out_s,
      test5_input_port    => test5_input_port_s,
      test5_data_void_in  => test5_data_void_in_s,
      test5_stop_out      => test5_stop_out_s,
      test6_input_port    => test6_input_port_s,
      test6_data_void_in  => test6_data_void_in_s,
      test6_stop_out      => test6_stop_out_s,
      noc1_input_port     => noc1_input_port_tile,
      noc1_data_void_in   => noc1_data_void_in_tile,
      noc1_stop_out       => noc1_stop_out_tile,
      noc2_input_port     => noc2_input_port_tile,
      noc2_data_void_in   => noc2_data_void_in_tile,
      noc2_stop_out       => noc2_stop_out_tile,
      noc3_input_port     => noc3_input_port_tile,
      noc3_data_void_in   => noc3_data_void_in_tile,
      noc3_stop_out       => noc3_stop_out_tile,
      noc4_input_port     => noc4_input_port_tile,
      noc4_data_void_in   => noc4_data_void_in_tile,
      noc4_stop_out       => noc4_stop_out_tile,
      noc5_input_port     => noc5_input_port_tile,
      noc5_data_void_in   => noc5_data_void_in_tile,
      noc5_stop_out       => noc5_stop_out_tile,
      noc6_input_port     => noc6_input_port_tile,
      noc6_data_void_in   => noc6_data_void_in_tile,
      noc6_stop_out       => noc6_stop_out_tile);

  -----------------------------------------------------------------------
  ---  ETHERNET ---------------------------------------------------------
  -----------------------------------------------------------------------
  -- Reset Ethernet if MDC scaler value changes
  mdcscaler_asic_gen: if ESP_EMU = 0 generate
    eth_rstn_gen: process (dco_clk) is
    begin  -- process eth_rstn_gen
      if dco_clk'event and dco_clk = '1' then  -- rising clock edge
        mdcscaler_reg <= mdcscaler;
      end if;
    end process eth_rstn_gen;

    mdcscaler_int <= mdcscaler;
    mdcscaler_not_changed <= '1' when mdcscaler_reg = mdcscaler else '0';
    eth_rstn <= dco_rstn and mdcscaler_not_changed;
  end generate mdcscaler_asic_gen;

  mdcscaler_fpga_gen: if ESP_EMU /= 0 generate
    mdcscaler_reg <=  ESP_EMU_FREQ;
    mdcscaler_int <= ESP_EMU_FREQ;
    eth_rstn <= dco_rstn;
  end generate mdcscaler_fpga_gen;

<<<<<<< HEAD
=======
    -- MDC scaler configuration
  mdcscaler              <= conv_integer(tile_config(ESP_CSR_MDC_SCALER_CFG_MSB downto ESP_CSR_MDC_SCALER_CFG_LSB));
  mdcscaler_not_changed <= '1' when mdcscaler_reg = mdcscaler else '0';
  eth_rstn <= dco_rstn and mdcscaler_not_changed;
>>>>>>> 77497bcd

  e1 : grethm
    generic map(
      hindex      => 0,
      ehindex     => 1,
      pindex      => 14,
      paddr       => 16#800#,
      pmask       => 16#f00#,
      pirq        => 12,
      little_end  => GLOB_CPU_AXI * CFG_L2_DISABLE,
      memtech     => CFG_FABTECH,
      enable_mdio => 1,
      fifosize    => CFG_ETH_FIFO,
      nsync       => 1,
      oepol       => 1,
      edcl        => CFG_DSU_ETH,
      edclbufsz   => CFG_ETH_BUF,
      macaddrh    => CFG_ETH_ENM,
      macaddrl    => CFG_ETH_ENL,
      phyrstadr   => 1,
      ipaddrh     => CFG_ETH_IPM,
      ipaddrl     => CFG_ETH_IPL,
      giga        => CFG_GRETH1G,
      edclsepahbg => 1)
    port map(
      rst    => dco_rstn,
      clk    => dco_clk,                -- Fixed I/O tile frequency
      mdcscaler => mdcscaler_int,
      ahbmi  => eth0_ahbmi,
      ahbmo  => eth0_ahbmo,
      eahbmo => edcl_ahbmo,
      apbi   => eth0_apbi,
      apbo   => eth0_apbo,
      ethi   => ethi,
      etho   => etho);

  ethi.edclsepahb <= '1';

  -- Ethernet I/O
  reset_o2             <= dco_rstn;
  ethi.tx_clk          <= etx_clk;
  ethi.rx_clk          <= erx_clk;
  ethi.rxd(3 downto 0) <= erxd;
  ethi.rx_dv           <= erx_dv;
  ethi.rx_er           <= erx_er;
  ethi.rx_col          <= erx_col;
  ethi.rx_crs          <= erx_crs;
  ethi.mdio_i          <= emdio_i;

  etxd     <= etho.txd(3 downto 0);
  etx_en   <= etho.tx_en;
  etx_er   <= etho.tx_er;
  emdc     <= etho.mdc;
  emdio_o  <= etho.mdio_o;
  emdio_oe <= etho.mdio_oe;

  -----------------------------------------------------------------------------
  -- DVI (not available for GF12 for now)
  -----------------------------------------------------------------------------
  -- To tile
  dvi_apbo  <= apb_none;
  dvi_ahbmo <= ahbm_none;

  -----------------------------------------------------------------------------
  -- Tile
  -----------------------------------------------------------------------------
  tile_io_1 : tile_io
    generic map (
      SIMULATION   => SIMULATION,
<<<<<<< HEAD
      this_has_dco => 1 - ESP_EMU,
      test_if_en   => 1,
      ROUTER_PORTS => ROUTER_PORTS,
      HAS_SYNC     => 1)
=======
      this_has_dco => 1)
>>>>>>> 77497bcd
    port map (
      raw_rstn           => raw_rstn,
      tile_rst           => rst,
      clk                => dco_clk,    -- Local DCO clock
      refclk_noc         => ext_clk_noc,  -- Backup NoC clock when DCO is enabled
      pllclk_noc         => clk_div_noc,  -- NoC DCO clock out
      refclk             => refclk,    -- Local backup ext clock
      pllbypass          => ext_clk_sel_default,  --ext_clk_sel,
      pllclk             => clk_div,    -- DCO clock monitor
      dco_clk            => dco_clk,    -- Local DCO clock out (fixed @ TILE_FREQ)
      dco_rstn           => dco_rstn,
      -- DCO config
      dco_freq_sel       => dco_freq_sel,
      dco_div_sel        => dco_div_sel,
      dco_fc_sel         => dco_fc_sel,
      dco_cc_sel         => dco_cc_sel,
      dco_clk_sel        => dco_clk_sel,
      dco_en             => dco_en,
      -- NoC DCO config
      dco_noc_freq_sel   => dco_noc_freq_sel,
      dco_noc_div_sel    => dco_noc_div_sel,
      dco_noc_fc_sel     => dco_noc_fc_sel,
      dco_noc_cc_sel     => dco_noc_cc_sel,
      dco_noc_clk_sel    => dco_noc_clk_sel,
      dco_noc_en         => dco_noc_en,
      -- Ethernet
      eth0_apbi          => eth0_apbi,
      eth0_apbo          => eth0_apbo,
      sgmii0_apbi        => open,
      sgmii0_apbo        => apb_none,
      eth0_ahbmi         => eth0_ahbmi,
      eth0_ahbmo         => eth0_ahbmo,
      edcl_ahbmo         => edcl_ahbmo,
      -- DVI
      dvi_apbi           => dvi_apbi,
      dvi_apbo           => dvi_apbo,
      dvi_ahbmi          => dvi_ahbmi,
      dvi_ahbmo          => dvi_ahbmo,
      -- UART
      uart_rxd           => uart_rxd,
      uart_txd           => uart_txd,
      uart_ctsn          => uart_ctsn,
      uart_rtsn          => uart_rtsn,
      -- NOC
      sys_clk_out        => sys_clk_out,  -- Global NoC clock out
      sys_clk_lock       => sys_clk_lock,
      test1_output_port   => test1_output_port_s,
      test1_data_void_out => test1_data_void_out_s,
      test1_stop_in       => test1_stop_out_s,
      test1_input_port    => test1_input_port_s,
      test1_data_void_in  => test1_data_void_in_s,
      test1_stop_out      => test1_stop_in_s,
      test2_output_port   => test2_output_port_s,
      test2_data_void_out => test2_data_void_out_s,
      test2_stop_in       => test2_stop_out_s,
      test2_input_port    => test2_input_port_s,
      test2_data_void_in  => test2_data_void_in_s,
      test2_stop_out      => test2_stop_in_s,
      test3_output_port   => test3_output_port_s,
      test3_data_void_out => test3_data_void_out_s,
      test3_stop_in       => test3_stop_out_s,
      test3_input_port    => test3_input_port_s,
      test3_data_void_in  => test3_data_void_in_s,
      test3_stop_out      => test3_stop_in_s,
      test4_output_port   => test4_output_port_s,
      test4_data_void_out => test4_data_void_out_s,
      test4_stop_in       => test4_stop_out_s,
      test4_input_port    => test4_input_port_s,
      test4_data_void_in  => test4_data_void_in_s,
      test4_stop_out      => test4_stop_in_s,
      test5_output_port   => test5_output_port_s,
      test5_data_void_out => test5_data_void_out_s,
      test5_stop_in       => test5_stop_out_s,
      test5_input_port    => test5_input_port_s,
      test5_data_void_in  => test5_data_void_in_s,
      test5_stop_out      => test5_stop_in_s,
      test6_output_port   => test6_output_port_s,
      test6_data_void_out => test6_data_void_out_s,
      test6_stop_in       => test6_stop_out_s,
      test6_input_port    => test6_input_port_s,
      test6_data_void_in  => test6_data_void_in_s,
      test6_stop_out      => test6_stop_in_s,
      mon_dvfs           => open);

  noc_domain_socket_i : noc_domain_socket
    generic map (
      this_has_token_pm => 0,
      is_tile_io        => true,
      SIMULATION        => SIMULATION,
      ROUTER_PORTS      => ROUTER_PORTS,
      HAS_SYNC          => 1)
    port map (
      raw_rstn                => raw_rstn,
      noc_rstn                => noc_rstn,
      dco_rstn                => dco_rstn,
      sys_clk                 => sys_clk,
      dco_clk                 => dco_clk,
      acc_clk                 => open,
      refclk                  => dco_clk,
      -- CSRs
      tile_config             => tile_config,
      -- DCO config
      dco_freq_sel            => dco_freq_sel,
      dco_div_sel             => dco_div_sel,
      dco_fc_sel              => dco_fc_sel,
      dco_cc_sel              => dco_cc_sel,
      dco_clk_sel             => dco_clk_sel,
      dco_en                  => dco_en,
      dco_clk_delay_sel       => open,
      ext_dco_cc_sel          => (others => '0'),
      ext_ldo_res_sel         => (others => '0'),
      -- pad config
      pad_cfg                 => pad_cfg,
      -- NoC
      noc1_data_n_in          => noc1_data_n_in,
      noc1_data_s_in          => noc1_data_s_in,
      noc1_data_w_in          => noc1_data_w_in,
      noc1_data_e_in          => noc1_data_e_in,
      noc1_data_void_in       => noc1_data_void_in,
      noc1_stop_in            => noc1_stop_in,
      noc1_data_n_out         => noc1_data_n_out,
      noc1_data_s_out         => noc1_data_s_out,
      noc1_data_w_out         => noc1_data_w_out,
      noc1_data_e_out         => noc1_data_e_out,
      noc1_data_void_out      => noc1_data_void_out,
      noc1_stop_out           => noc1_stop_out,
      noc2_data_n_in          => noc2_data_n_in,
      noc2_data_s_in          => noc2_data_s_in,
      noc2_data_w_in          => noc2_data_w_in,
      noc2_data_e_in          => noc2_data_e_in,
      noc2_data_void_in       => noc2_data_void_in,
      noc2_stop_in            => noc2_stop_in,
      noc2_data_n_out         => noc2_data_n_out,
      noc2_data_s_out         => noc2_data_s_out,
      noc2_data_w_out         => noc2_data_w_out,
      noc2_data_e_out         => noc2_data_e_out,
      noc2_data_void_out      => noc2_data_void_out,
      noc2_stop_out           => noc2_stop_out,
      noc3_data_n_in          => noc3_data_n_in,
      noc3_data_s_in          => noc3_data_s_in,
      noc3_data_w_in          => noc3_data_w_in,
      noc3_data_e_in          => noc3_data_e_in,
      noc3_data_void_in       => noc3_data_void_in,
      noc3_stop_in            => noc3_stop_in,
      noc3_data_n_out         => noc3_data_n_out,
      noc3_data_s_out         => noc3_data_s_out,
      noc3_data_w_out         => noc3_data_w_out,
      noc3_data_e_out         => noc3_data_e_out,
      noc3_data_void_out      => noc3_data_void_out,
      noc3_stop_out           => noc3_stop_out,
      noc4_data_n_in          => noc4_data_n_in,
      noc4_data_s_in          => noc4_data_s_in,
      noc4_data_w_in          => noc4_data_w_in,
      noc4_data_e_in          => noc4_data_e_in,
      noc4_data_void_in       => noc4_data_void_in,
      noc4_stop_in            => noc4_stop_in,
      noc4_data_n_out         => noc4_data_n_out,
      noc4_data_s_out         => noc4_data_s_out,
      noc4_data_w_out         => noc4_data_w_out,
      noc4_data_e_out         => noc4_data_e_out,
      noc4_data_void_out      => noc4_data_void_out,
      noc4_stop_out           => noc4_stop_out,
      noc5_data_n_in          => noc5_data_n_in,
      noc5_data_s_in          => noc5_data_s_in,
      noc5_data_w_in          => noc5_data_w_in,
      noc5_data_e_in          => noc5_data_e_in,
      noc5_data_void_in       => noc5_data_void_in,
      noc5_stop_in            => noc5_stop_in,
      noc5_data_n_out         => noc5_data_n_out,
      noc5_data_s_out         => noc5_data_s_out,
      noc5_data_w_out         => noc5_data_w_out,
      noc5_data_e_out         => noc5_data_e_out,
      noc5_data_void_out      => noc5_data_void_out,
      noc5_stop_out           => noc5_stop_out,
      noc6_data_n_in          => noc6_data_n_in,
      noc6_data_s_in          => noc6_data_s_in,
      noc6_data_w_in          => noc6_data_w_in,
      noc6_data_e_in          => noc6_data_e_in,
      noc6_data_void_in       => noc6_data_void_in,
      noc6_stop_in            => noc6_stop_in,
      noc6_data_n_out         => noc6_data_n_out,
      noc6_data_s_out         => noc6_data_s_out,
      noc6_data_w_out         => noc6_data_w_out,
      noc6_data_e_out         => noc6_data_e_out,
      noc6_data_void_out      => noc6_data_void_out,
      noc6_stop_out           => noc6_stop_out,
      -- monitors
      noc1_mon_noc_vec        => noc1_mon_noc_vec_int,
      noc2_mon_noc_vec        => noc2_mon_noc_vec_int,
      noc3_mon_noc_vec        => noc3_mon_noc_vec_int,
      noc4_mon_noc_vec        => noc4_mon_noc_vec_int,
      noc5_mon_noc_vec        => noc5_mon_noc_vec_int,
      noc6_mon_noc_vec        => noc6_mon_noc_vec_int,
      -- synchronizers out to tile
      noc1_output_port_tile   => noc1_output_port_tile,
      noc1_data_void_out_tile => noc1_data_void_out_tile,
      noc1_stop_in_tile       => noc1_stop_in_tile,
      noc2_output_port_tile   => noc2_output_port_tile,
      noc2_data_void_out_tile => noc2_data_void_out_tile,
      noc2_stop_in_tile       => noc2_stop_in_tile,
      noc3_output_port_tile   => noc3_output_port_tile,
      noc3_data_void_out_tile => noc3_data_void_out_tile,
      noc3_stop_in_tile       => noc3_stop_in_tile,
      noc4_output_port_tile   => noc4_output_port_tile,
      noc4_data_void_out_tile => noc4_data_void_out_tile,
      noc4_stop_in_tile       => noc4_stop_in_tile,
      noc5_output_port_tile   => noc5_output_port_tile,
      noc5_data_void_out_tile => noc5_data_void_out_tile,
      noc5_stop_in_tile       => noc5_stop_in_tile,
      noc6_output_port_tile   => noc6_output_port_tile,
      noc6_data_void_out_tile => noc6_data_void_out_tile,
      noc6_stop_in_tile       => noc6_stop_in_tile,
      -- tile to synchronizers in
      noc1_input_port_tile    => noc1_input_port_tile,
      noc1_data_void_in_tile  => noc1_data_void_in_tile,
      noc1_stop_out_tile      => noc1_stop_out_tile,
      noc2_input_port_tile    => noc2_input_port_tile,
      noc2_data_void_in_tile  => noc2_data_void_in_tile,
      noc2_stop_out_tile      => noc2_stop_out_tile,
      noc3_input_port_tile    => noc3_input_port_tile,
      noc3_data_void_in_tile  => noc3_data_void_in_tile,
      noc3_stop_out_tile      => noc3_stop_out_tile,
      noc4_input_port_tile    => noc4_input_port_tile,
      noc4_data_void_in_tile  => noc4_data_void_in_tile,
      noc4_stop_out_tile      => noc4_stop_out_tile,
      noc5_input_port_tile    => noc5_input_port_tile,
      noc5_data_void_in_tile  => noc5_data_void_in_tile,
      noc5_stop_out_tile      => noc5_stop_out_tile,
      noc6_input_port_tile    => noc6_input_port_tile,
      noc6_data_void_in_tile  => noc6_data_void_in_tile,
      noc6_stop_out_tile      => noc6_stop_out_tile);

  dco_noc_freq_sel <= tile_config(ESP_CSR_DCO_NOC_CFG_MSB - 0  downto ESP_CSR_DCO_NOC_CFG_MSB - 0  - 1);
  dco_noc_div_sel  <= tile_config(ESP_CSR_DCO_NOC_CFG_MSB - 2  downto ESP_CSR_DCO_NOC_CFG_MSB - 2  - 2);
  dco_noc_fc_sel   <= tile_config(ESP_CSR_DCO_NOC_CFG_MSB - 5  downto ESP_CSR_DCO_NOC_CFG_MSB - 5  - 5);
  dco_noc_cc_sel   <= tile_config(ESP_CSR_DCO_NOC_CFG_MSB - 11 downto ESP_CSR_DCO_NOC_CFG_MSB - 11 - 5);
  dco_noc_clk_sel  <= tile_config(ESP_CSR_DCO_NOC_CFG_LSB + 1);
  dco_noc_en       <= raw_rstn and tile_config(ESP_CSR_DCO_NOC_CFG_LSB);
  
end;<|MERGE_RESOLUTION|>--- conflicted
+++ resolved
@@ -176,10 +176,6 @@
   signal dco_div_sel  : std_logic_vector(2 downto 0);
   signal dco_freq_sel : std_logic_vector(1 downto 0);
 
-<<<<<<< HEAD
-  signal refclk : std_ulogic;
-
-=======
   -- NoC DCO config
   signal dco_noc_en       : std_ulogic;
   signal dco_noc_clk_sel  : std_ulogic;
@@ -191,10 +187,8 @@
   -- Tile parameters
   signal tile_config : std_logic_vector(ESP_CSR_WIDTH - 1 downto 0);
   
->>>>>>> 77497bcd
   -- Ethernet and Debug link
   signal mdcscaler : integer range 0 to 2047;
-  signal mdcscaler_int : integer range 0 to 2047;
   signal mdcscaler_reg : integer range 0 to 2047;
   signal mdcscaler_not_changed : std_ulogic;
   signal eth_rstn : std_ulogic;
@@ -308,18 +302,6 @@
   signal noc6_mon_noc_vec_int  : monitor_noc_type;
 
 begin
-
-  -- On FPGA we don't have a DCO and we cannot instantiate a PLL on every tile
-  -- for large designs. Therefore, we must use the external clock and disable
-  -- the generic this_has_dco. I addition, since the chip top level may not
-  -- have neough pins to connect a backup clock for each tile, we use the NoC
-  -- clock as the main tile clock, because this clock is guaranteed to be connected.
-  regular_ext_clk_gen: if ESP_EMU = 0 generate
-    refclk <= ext_clk;
-  end generate;
-  emu_ext_clk_gen: if ESP_EMU /= 0 generate
-    refclk <= sys_clk;
-  end generate;
 
   rst0 : rstgen                         -- reset generator
     generic map (acthigh => 1, syncin => 0)
@@ -432,32 +414,17 @@
   ---  ETHERNET ---------------------------------------------------------
   -----------------------------------------------------------------------
   -- Reset Ethernet if MDC scaler value changes
-  mdcscaler_asic_gen: if ESP_EMU = 0 generate
-    eth_rstn_gen: process (dco_clk) is
-    begin  -- process eth_rstn_gen
-      if dco_clk'event and dco_clk = '1' then  -- rising clock edge
-        mdcscaler_reg <= mdcscaler;
-      end if;
-    end process eth_rstn_gen;
-
-    mdcscaler_int <= mdcscaler;
-    mdcscaler_not_changed <= '1' when mdcscaler_reg = mdcscaler else '0';
-    eth_rstn <= dco_rstn and mdcscaler_not_changed;
-  end generate mdcscaler_asic_gen;
-
-  mdcscaler_fpga_gen: if ESP_EMU /= 0 generate
-    mdcscaler_reg <=  ESP_EMU_FREQ;
-    mdcscaler_int <= ESP_EMU_FREQ;
-    eth_rstn <= dco_rstn;
-  end generate mdcscaler_fpga_gen;
-
-<<<<<<< HEAD
-=======
+  eth_rstn_gen: process (dco_clk) is
+  begin  -- process eth_rstn_gen
+    if dco_clk'event and dco_clk = '1' then  -- rising clock edge
+      mdcscaler_reg <= mdcscaler;
+    end if;
+  end process eth_rstn_gen;
+
     -- MDC scaler configuration
   mdcscaler              <= conv_integer(tile_config(ESP_CSR_MDC_SCALER_CFG_MSB downto ESP_CSR_MDC_SCALER_CFG_LSB));
   mdcscaler_not_changed <= '1' when mdcscaler_reg = mdcscaler else '0';
   eth_rstn <= dco_rstn and mdcscaler_not_changed;
->>>>>>> 77497bcd
 
   e1 : grethm
     generic map(
@@ -485,7 +452,7 @@
     port map(
       rst    => dco_rstn,
       clk    => dco_clk,                -- Fixed I/O tile frequency
-      mdcscaler => mdcscaler_int,
+      mdcscaler => mdcscaler,
       ahbmi  => eth0_ahbmi,
       ahbmo  => eth0_ahbmo,
       eahbmo => edcl_ahbmo,
@@ -527,21 +494,14 @@
   tile_io_1 : tile_io
     generic map (
       SIMULATION   => SIMULATION,
-<<<<<<< HEAD
-      this_has_dco => 1 - ESP_EMU,
-      test_if_en   => 1,
-      ROUTER_PORTS => ROUTER_PORTS,
-      HAS_SYNC     => 1)
-=======
       this_has_dco => 1)
->>>>>>> 77497bcd
     port map (
       raw_rstn           => raw_rstn,
       tile_rst           => rst,
       clk                => dco_clk,    -- Local DCO clock
       refclk_noc         => ext_clk_noc,  -- Backup NoC clock when DCO is enabled
       pllclk_noc         => clk_div_noc,  -- NoC DCO clock out
-      refclk             => refclk,    -- Local backup ext clock
+      refclk             => ext_clk,    -- Local backup ext clock
       pllbypass          => ext_clk_sel_default,  --ext_clk_sel,
       pllclk             => clk_div,    -- DCO clock monitor
       dco_clk            => dco_clk,    -- Local DCO clock out (fixed @ TILE_FREQ)
