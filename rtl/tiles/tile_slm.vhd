--- conflicted
+++ resolved
@@ -325,11 +325,7 @@
 
   no_dco_gen: if this_has_dco = 0 generate
     pllclk              <= '0';
-<<<<<<< HEAD
-    dco_clk_int         <= '0';
-=======
     dco_clk_int         <= refclk;
->>>>>>> 08df2210
     dco_clk_lock        <= '1';
     dco_clk_div2_int    <= '0';
     dco_clk_div2_90_int <= '0';
