-- Copyright (c) 2011-2021 Columbia University, System Level Design Group
-- SPDX-License-Identifier: Apache-2.0

-----------------------------------------------------------------------------
--  I/O tile.
------------------------------------------------------------------------------

library ieee;
use ieee.std_logic_1164.all;
use ieee.numeric_std.all;
use work.esp_global.all;
use work.amba.all;
use work.stdlib.all;
use work.sld_devices.all;
use work.devices.all;
use work.gencomp.all;
use work.leon3.all;
use work.uart.all;
use work.misc.all;
use work.gptimer_pkg.all;
use work.net.all;
-- pragma translate_off
use work.sim.all;
library unisim;
use unisim.all;
-- pragma translate_on
use work.monitor_pkg.all;
use work.esp_csr_pkg.all;
use work.jtag_pkg.all;
use work.sldacc.all;
use work.nocpackage.all;
use work.tile.all;
use work.coretypes.all;
use work.grlib_config.all;
use work.socmap.all;
use work.ariane_esp_pkg.all;
use work.ibex_esp_pkg.all;

entity tile_io is
  generic (
    SIMULATION : boolean := false;
    this_has_dco : integer range 0 to 1 := 0);
  port (
    raw_rstn           : in  std_ulogic;  -- active low raw reset (connect to DCO if present)
    tile_rst           : in  std_ulogic;  -- active low tile reset synch on clk
    clk                : in  std_ulogic;  -- tile clock (connect to external clock or DCO clock)
    refclk_noc         : in  std_ulogic;  -- NoC DCO external backup clock
    pllclk_noc         : out std_ulogic;  -- NoC DCO test out clock
    refclk             : in  std_ulogic;  -- tile DCO external backup clock
    pllbypass          : in  std_ulogic;  -- unused
    pllclk             : out std_ulogic;  -- tile DCO test out clock
    dco_clk            : out std_ulogic;  -- tile clock (if DCO is present)
    dco_rstn           : out std_ulogic;  -- tile reset output (if DCO is present)
    -- DCO config
    dco_freq_sel       : in std_logic_vector(1 downto 0);
    dco_div_sel        : in std_logic_vector(2 downto 0);
    dco_fc_sel         : in std_logic_vector(5 downto 0);
    dco_cc_sel         : in std_logic_vector(5 downto 0);
    dco_clk_sel        : in std_ulogic;
    dco_en             : in std_ulogic;  
    -- NoC DCO config
    dco_noc_freq_sel   : in std_logic_vector(1 downto 0);
    dco_noc_div_sel    : in std_logic_vector(2 downto 0);
    dco_noc_fc_sel     : in std_logic_vector(5 downto 0);
    dco_noc_cc_sel     : in std_logic_vector(5 downto 0);
    dco_noc_clk_sel    : in std_ulogic;
    dco_noc_en         : in std_ulogic;  
    -- I/O bus interfaces
    eth0_apbi          : out apb_slv_in_type;
    eth0_apbo          : in  apb_slv_out_type;
    sgmii0_apbi        : out apb_slv_in_type;
    sgmii0_apbo        : in  apb_slv_out_type;
    eth0_ahbmi         : out ahb_mst_in_type;
    eth0_ahbmo         : in  ahb_mst_out_type;
    edcl_ahbmo         : in  ahb_mst_out_type;
    dvi_apbi           : out apb_slv_in_type;
    dvi_apbo           : in  apb_slv_out_type;
    dvi_ahbmi          : out ahb_mst_in_type;
    dvi_ahbmo          : in  ahb_mst_out_type;
    uart_rxd           : in  std_ulogic;
    uart_txd           : out std_ulogic;
    uart_ctsn          : in  std_ulogic;
    uart_rtsn          : out std_ulogic;
    -- NOC
    sys_clk_out        : out std_ulogic;  -- NoC clock out (if DCO is present)
    sys_clk_lock       : out std_ulogic;  -- NoC DCO lock
    test1_output_port   : in noc_flit_type;
    test1_data_void_out : in std_ulogic;
    test1_stop_in       : in std_ulogic;
    test2_output_port   : in noc_flit_type;
    test2_data_void_out : in std_ulogic;
    test2_stop_in       : in std_ulogic;
    test3_output_port   : in noc_flit_type;
    test3_data_void_out : in std_ulogic;
    test3_stop_in       : in std_ulogic;
    test4_output_port   : in noc_flit_type;
    test4_data_void_out : in std_ulogic;
    test4_stop_in       : in std_ulogic;
    test5_output_port   : in misc_noc_flit_type;
    test5_data_void_out : in std_ulogic;
    test5_stop_in       : in std_ulogic;
    test6_output_port   : in noc_flit_type;
    test6_data_void_out : in std_ulogic;
    test6_stop_in       : in std_ulogic;
    test1_input_port    : out noc_flit_type;
    test1_data_void_in  : out std_ulogic;
    test1_stop_out      : out std_ulogic;
    test2_input_port    : out noc_flit_type;
    test2_data_void_in  : out std_ulogic;
    test2_stop_out      : out std_ulogic;
    test3_input_port    : out noc_flit_type;
    test3_data_void_in  : out std_ulogic;
    test3_stop_out      : out std_ulogic;
    test4_input_port    : out noc_flit_type;
    test4_data_void_in  : out std_ulogic;
    test4_stop_out      : out std_ulogic;
    test5_input_port    : out misc_noc_flit_type;
    test5_data_void_in  : out std_ulogic;
    test5_stop_out      : out std_ulogic;
    test6_input_port    : out noc_flit_type;
    test6_data_void_in  : out std_ulogic;
    test6_stop_out      : out std_ulogic;
    mon_dvfs           : out monitor_dvfs_type
    );

end;

architecture rtl of tile_io is

  -- Tile synchronous reset
  signal rst : std_ulogic;

  -- DCO
  signal dco_clk_lock : std_ulogic;
  signal dco_clk_int  : std_ulogic;

  -- Bootrom
  component ahbrom is
    generic (
      hindex : integer;
      haddr  : integer;
      hmask  : integer;
      pipe   : integer;
      tech   : integer;
      kbytes : integer);
    port (
      rst   : in  std_ulogic;
      clk   : in  std_ulogic;
      ahbsi : in  ahb_slv_in_type;
      ahbso : out ahb_slv_out_type);
  end component ahbrom;


  -- Interrupt controller
  signal irqi               : irq_in_vector(0 to CFG_NCPU_TILE-1);
  signal irqo               : irq_out_vector(0 to CFG_NCPU_TILE-1);
  signal irqi_fifo_overflow : std_logic;
  signal noc_pirq           : std_logic_vector(NAHBIRQ-1 downto 0);  -- interrupt result bus from noc
  signal plic_pready        : std_ulogic;  -- PLIC APB3
  signal plic_pslverr       : std_ulogic;  -- PLIC APB3
  signal ibex_timer_pready  : std_ulogic;  -- IBEX Timer APB3
  signal ibex_timer_pslverr : std_ulogic;  -- IBEX Timer APB3
  signal ibex_timer_irq     : std_ulogic;
  signal irq_sources        : std_logic_vector(29 downto 0);  -- PLIC0 interrupt lines
  signal irq                : std_logic_vector(CFG_NCPU_TILE * 2 - 1 downto 0);
  signal timer_irq          : std_logic_vector(CFG_NCPU_TILE - 1 downto 0);  --CLINT
  signal ipi                : std_logic_vector(CFG_NCPU_TILE - 1 downto 0);  --CLINT

  signal override_cpu_loc : std_ulogic;
  signal cpu_loc_y        : yx_vec(0 to CFG_NCPU_TILE - 1);
  signal cpu_loc_x        : yx_vec(0 to CFG_NCPU_TILE - 1);

  -- UART
  signal u1i : uart_in_type;
  signal u1o : uart_out_type;

  -- General Purpose Timer
  signal gpti : gptimer_in_type;
  signal gpto : gptimer_out_type;       --Unused

  -- SVGA with dedicated memory
  signal ahbsi2 : ahb_slv_in_type;
  signal ahbso2 : ahb_slv_out_vector;
  signal ahbmi2 : ahb_mst_in_type;
  signal ahbmo2 : ahb_mst_out_vector;

  -- EDCL/Ethernet select
  signal coherent_dma_selected : std_ulogic;

  -- Queues
  -- These requests are delivered through NoC5 (32 bits always)
  -- however, the proxy that handles expects a flit size in
  -- accordance with ARCH_BITS. Hence we need to pad and move
  -- header info and preamble to the right bit position
  signal ahbs_rcv_rdreq            : std_ulogic;
  signal ahbs_rcv_data_out         : misc_noc_flit_type;
  signal ahbs_rcv_empty            : std_ulogic;
  signal ahbs_snd_wrreq            : std_ulogic;
  signal ahbs_snd_data_in          : misc_noc_flit_type;
  signal ahbs_snd_full             : std_ulogic;
  -- Extended remote_ahbs_* signals that
  signal ahbm_rcv_rdreq      : std_ulogic;
  signal ahbm_rcv_data_out   : noc_flit_type;
  signal ahbm_rcv_empty      : std_ulogic;
  signal ahbm_snd_wrreq      : std_ulogic;
  signal ahbm_snd_data_in    : noc_flit_type;
  signal ahbm_snd_full       : std_ulogic;

  signal remote_ahbs_rcv_rdreq     : std_ulogic;
  signal remote_ahbs_rcv_data_out  : misc_noc_flit_type;
  signal remote_ahbs_rcv_empty     : std_ulogic;
  signal remote_ahbs_snd_wrreq     : std_ulogic;
  signal remote_ahbs_snd_data_in   : misc_noc_flit_type;
  signal remote_ahbs_snd_full      : std_ulogic;
  signal dma_rcv_rdreq             : std_ulogic;
  signal dma_rcv_data_out          : noc_flit_type;
  signal dma_rcv_empty             : std_ulogic;
  signal dma_snd_wrreq             : std_ulogic;
  signal dma_snd_data_in           : noc_flit_type;
  signal dma_snd_full              : std_ulogic;
  signal dma_snd_atleast_4slots    : std_ulogic;
  signal dma_snd_exactly_3slots    : std_ulogic;
  signal coherent_dma_rcv_rdreq    : std_ulogic;
  signal coherent_dma_rcv_data_out : noc_flit_type;
  signal coherent_dma_rcv_empty    : std_ulogic;
  signal coherent_dma_snd_wrreq    : std_ulogic;
  signal coherent_dma_snd_data_in  : noc_flit_type;
  signal coherent_dma_snd_full     : std_ulogic;
  signal apb_rcv_rdreq             : std_ulogic;
  signal apb_rcv_data_out          : misc_noc_flit_type;
  signal apb_rcv_empty             : std_ulogic;
  signal apb_snd_wrreq             : std_ulogic;
  signal apb_snd_data_in           : misc_noc_flit_type;
  signal apb_snd_full              : std_ulogic;
  signal remote_apb_rcv_rdreq      : std_ulogic;
  signal remote_apb_rcv_data_out   : misc_noc_flit_type;
  signal remote_apb_rcv_empty      : std_ulogic;
  signal remote_apb_snd_wrreq      : std_ulogic;
  signal remote_apb_snd_data_in    : misc_noc_flit_type;
  signal remote_apb_snd_full       : std_ulogic;
  signal local_apb_rcv_rdreq          : std_ulogic;
  signal local_apb_rcv_data_out       : misc_noc_flit_type;
  signal local_apb_rcv_empty          : std_ulogic;
  signal local_remote_apb_snd_wrreq   : std_ulogic;
  signal local_remote_apb_snd_data_in : misc_noc_flit_type;
  signal local_remote_apb_snd_full    : std_ulogic;
  signal irq_ack_rdreq             : std_ulogic;
  signal irq_ack_data_out          : misc_noc_flit_type;
  signal irq_ack_empty             : std_ulogic;
  signal irq_wrreq                 : std_ulogic;
  signal irq_data_in               : misc_noc_flit_type;
  signal irq_full                  : std_ulogic;
  signal interrupt_rdreq           : std_ulogic;
  signal interrupt_data_out        : misc_noc_flit_type;
  signal interrupt_empty           : std_ulogic;
  signal interrupt_ack_wrreq       : std_ulogic;
  signal interrupt_ack_data_in     : misc_noc_flit_type;
  signal interrupt_ack_full        : std_ulogic;

  -- ESPLink
  signal init_done : std_ulogic;
  signal srst : std_ulogic;             -- soft reset
  signal soft_reset : std_ulogic;       -- local soft reset
  signal ibex_reset : std_ulogic;       -- local

  -- bus
  signal ahbsi            : ahb_slv_in_type;
  signal ahbso            : ahb_slv_out_vector;
  signal noc_ahbso        : ahb_slv_out_vector;
  signal ctrl_ahbso       : ahb_slv_out_vector;
  signal ahbmi            : ahb_mst_in_type;
  signal ahbmo            : ahb_mst_out_vector;
  signal apbi             : apb_slv_in_type;
  signal apbo             : apb_slv_out_vector;
  signal local_apbo       : apb_slv_out_vector;
  signal remote_apbo      : apb_slv_out_vector;
  signal noc_apbi         : apb_slv_in_type;
  signal noc_apbi_wirq    : apb_slv_in_type;
  signal noc_apbo         : apb_slv_out_vector;
  signal apb_req, apb_ack : std_ulogic;
  signal local_apb_ack    : std_ulogic;
  signal remote_apb_ack   : std_ulogic;
  signal pready           : std_ulogic;

  -- Mon
  signal mon_dvfs_int   : monitor_dvfs_type;
  signal mon_noc        : monitor_noc_vector(1 to 6);

  -- Interrupt ack to NoC
  type intr_ack_fsm is (idle, send_packet);
  signal intr_ack_state, intr_ack_state_next : intr_ack_fsm := idle;
  signal header, header_next : std_logic_vector(MISC_NOC_FLIT_SIZE - 1 downto 0);

  -- Tile parameters
  signal tile_config : std_logic_vector(ESP_CSR_WIDTH - 1 downto 0);

  constant this_local_y           : local_yx                           := tile_y(io_tile_id);
  constant this_local_x           : local_yx                           := tile_x(io_tile_id);
  constant this_csr_pindex        : integer                            := tile_csr_pindex(io_tile_id);
  constant this_csr_pconfig       : apb_config_type                    := fixed_apbo_pconfig(this_csr_pindex);

  constant this_local_apb_en : std_logic_vector(0 to NAPBSLV - 1) := (
    0      => '1',                                  -- CSRs
    1      => '1',                                  -- uart
    2      => '1',                                  -- irq3mp / plic
    3      => '1',                                  -- gptimer
    4      => '1',                                  -- esplink
    13     => to_std_logic(CFG_SVGA_ENABLE),        -- svga
    14     => to_std_logic(CFG_GRETH),              -- eth mac
    15     => to_std_logic(CFG_SGMII * CFG_GRETH),  -- eth phy
    others => '0');

  constant this_local_ahb_en : std_logic_vector(0 to NAHBSLV - 1) := (
    0      => '1',                            -- bootrom
    1      => '1',                            -- ahb2apb
    2      => to_std_logic(GLOB_CPU_RISCV * GLOB_CPU_AXI),  -- risc-v clint
    12     => to_std_logic(CFG_SVGA_ENABLE),  -- frame buffer
    others => '0');

  constant this_remote_apb_slv_en : std_logic_vector(0 to NAPBSLV - 1) := remote_apb_slv_mask_misc;
  constant this_apb_en            : std_logic_vector(0 to NAPBSLV - 1) := this_local_apb_en or this_remote_apb_slv_en;
  constant this_remote_ahb_slv_en : std_logic_vector(0 to NAHBSLV - 1) := remote_ahb_mask_misc;

  function set_local_pconfig (
    constant csr_pconfig   : apb_config_type;
    constant fixed_pconfig : apb_slv_config_vector)
    return apb_slv_config_vector is
    variable cfg : apb_slv_config_vector;
  begin  -- function set_local_pconfig
    cfg := (others => pconfig_none);
    cfg(0) := csr_pconfig;
    for i in 1 to 19 loop
      cfg(i) := fixed_pconfig(i);
    end loop;  -- i
    return cfg;
  end function set_local_pconfig;

  constant local_apbo_pconfig : apb_slv_config_vector := set_local_pconfig(this_csr_pconfig, fixed_apbo_pconfig);

  attribute mark_debug : string;
  attribute keep       : string;
  attribute keep of irq_sources : signal is "true";
  attribute keep of irq : signal is "true";
  attribute keep of timer_irq : signal is "true";
  attribute keep of ipi : signal is "true";

  attribute mark_debug of apb_rcv_rdreq : signal is "true";
  attribute mark_debug of apb_rcv_data_out : signal is "true";
  attribute mark_debug of apb_rcv_empty : signal is "true";
  attribute mark_debug of apb_snd_wrreq : signal is "true";
  attribute mark_debug of apb_snd_data_in : signal is "true";
  attribute mark_debug of apb_snd_full : signal is "true";
  attribute keep of interrupt_rdreq : signal is "true";
  attribute keep of interrupt_data_out : signal is "true";
  attribute keep of interrupt_empty : signal is "true";
  attribute keep of interrupt_ack_wrreq : signal is "true";
  attribute keep of interrupt_ack_data_in : signal is "true";
  attribute keep of interrupt_ack_full : signal is "true";
  attribute keep of noc_apbi_wirq : signal is "true";

  attribute keep of intr_ack_state : signal is "true";
  attribute keep of intr_ack_state_next : signal is "true";
  attribute keep of header : signal is "true";
  attribute keep of header_next : signal is "true";

  attribute mark_debug of remote_apb_rcv_rdreq      : signal is "true";
  attribute mark_debug of remote_apb_rcv_data_out   : signal is "true";
  attribute mark_debug of remote_apb_rcv_empty      : signal is "true";
  attribute mark_debug of remote_apb_snd_wrreq      : signal is "true";
  attribute mark_debug of remote_apb_snd_data_in    : signal is "true";
  attribute mark_debug of remote_apb_snd_full       : signal is "true";
  
begin

  -- DCO Reset synchronizer
  rst_gen: if this_has_dco /= 0 generate
    tile_rstn : rstgen
      generic map (acthigh => 1, syncin => 0)
      port map (tile_rst, dco_clk_int, dco_clk_lock, rst, open);
  end generate rst_gen;

  no_rst_gen: if this_has_dco = 0 generate
    rst <= tile_rst;
  end generate no_rst_gen;

  dco_rstn <= rst;

  -- DCO
  dco_gen: if this_has_dco /= 0 generate
    dco_noc_i : dco
      generic map (
        tech => CFG_FABTECH,
        enable_div2 => 0,
        dlog => 8)                      -- NoC is the first to come out of reset
      port map (
        rstn     => raw_rstn,
        ext_clk  => refclk_noc,
        en       => dco_noc_en,
        clk_sel  => dco_noc_clk_sel,
        cc_sel   => dco_noc_cc_sel,
        fc_sel   => dco_noc_fc_sel,
        div_sel  => dco_noc_div_sel,
        freq_sel => dco_noc_freq_sel,
        clk      => sys_clk_out,
        clk_div  => pllclk_noc,
        lock     => sys_clk_lock);

    dco_i: dco
      generic map (
        tech => CFG_FABTECH,
        enable_div2 => 0,
        dlog => 10)                     -- Tile I/O is the first sending NoC
                                        -- packets; last reset to be released
      port map (
        rstn     => raw_rstn,
        ext_clk  => refclk,
        en       => dco_en,
        clk_sel  => dco_clk_sel,
        cc_sel   => dco_cc_sel,
        fc_sel   => dco_fc_sel,
        div_sel  => dco_div_sel,
        freq_sel => dco_freq_sel,
        clk      => dco_clk_int,
        clk_div  => pllclk,
        lock     => dco_clk_lock);
  end generate dco_gen;

  no_dco_gen: if this_has_dco = 0 generate
    pllclk       <= '0';
    pllclk_noc   <= '0';
<<<<<<< HEAD
    dco_clk      <= refclk;
    sys_clk_out  <= refclk_noc;
=======
    dco_clk_int  <= '0';
    sys_clk_out  <= '0';
>>>>>>> 77497bcd
    dco_clk_lock <= '1';
    sys_clk_lock <= '1';
  end generate no_dco_gen;

  dco_clk <= dco_clk_int;

  -----------------------------------------------------------------------------
  -- Bus
  -----------------------------------------------------------------------------

  hbus_pnp_gen : process (ahbso, noc_ahbso) is
  begin  -- process hbus_pnp_gen
    ctrl_ahbso <= noc_ahbso;

    for i in 0 to NAHBSLV - 1 loop
      if this_local_ahb_en(i) = '1' then
        ctrl_ahbso(i) <= ahbso(i);
      end if;
    end loop;  -- i

  end process hbus_pnp_gen;

  ahb0 : ahbctrl                        -- AHB arbiter/multiplexer
    generic map (defmast => CFG_DEFMST, split => CFG_SPLIT,
                 rrobin  => CFG_RROBIN, ioaddr => CFG_AHBIO, fpnpen => CFG_FPNPEN,
                 nahbm   => CFG_GRETH + CFG_DSU_ETH + 2, nahbs => maxahbs,
                 cfgmask => 0)
    port map (rst, clk, ahbmi, ahbmo, ahbsi, ctrl_ahbso);


  -- apb2noc proxy handles pindex and pconfig assignments
  -- All APB slaves in this tile are seen as remote for the local masters, even those
  -- that are local to the tile. This allows any SoC master to access these slaves.
  -- Requests from the EDCL/JTAG are forwarded to an apb2noc proxy, then to the
  -- router. Requests for local slaves reenter immediately the tile and are
  -- served by a noc2apb proxy. All other requests will reach the destination
  -- tile. The AHB2APB bridge has been modified to be latency insensitive.
  apb0 : patient_apbctrl                -- AHB/APB bridge
    generic map (hindex     => ahb2apb_hindex, haddr => CFG_APBADDR, hmask => ahb2apb_hmask, nslaves => NAPBSLV,
                 remote_apb => this_apb_en)
    port map (rst, clk, ahbsi, ahbso(ahb2apb_hindex), apbi, apbo, apb_req, apb_ack);

  -----------------------------------------------------------------------------
  -- Drive unused bus ports
  -----------------------------------------------------------------------------

  nam0 : for i in (CFG_GRETH + CFG_DSU_ETH + 2) to NAHBMST-1 generate
    ahbmo(i) <= ahbm_none;
  end generate;

  -- NB: all local I/O-bus slaves are accessed through proxy as if they were
  -- remote. This allows any master in the system to access them
  no_pslv_gen_1 : for i in 5 to 12 generate
    noc_apbo(i) <= apb_none;
  end generate no_pslv_gen_1;
  no_pslv_gen_2 : for i in 16 to NAPBSLV - 1 generate
    skip_csr_apb_gen : if i /= this_csr_pindex generate
      noc_apbo(i) <= apb_none;
    end generate skip_csr_apb_gen;
  end generate no_pslv_gen_2;

  -----------------------------------------------------------------------------
  -- Self configuration
  -----------------------------------------------------------------------------
  esp_init_1 : esp_init
    generic map (
      hindex => CFG_GRETH + CFG_DSU_ETH + 1,
      sequence => esp_init_sequence,
      srst_sequence => esp_srst_sequence)
    port map (
      rstn   => rst,
      clk    => clk,
      noinit => '0',
      srst   => srst,
      init_done  => init_done,
      ahbmi  => ahbmi,
      ahbmo  => ahbmo(CFG_GRETH + CFG_DSU_ETH + 1));

  -----------------------------------------------------------------------------
  -- ETH0 and EDCL Master
  -----------------------------------------------------------------------------

  eth0_gen : if CFG_GRETH = 1 generate
    ahbmo(0) <= eth0_ahbmo;
    eth0_ahbmi          <= ahbmi;

    noc_apbo(14) <= eth0_apbo;
    eth0_apbi    <= noc_apbi;

    sgmii_gen : if CFG_SGMII = 1 generate
      noc_apbo(15) <= sgmii0_apbo;
      sgmii0_apbi  <= noc_apbi;
    end generate sgmii_gen;

    edcl_gen : if CFG_DSU_ETH = 1 generate
      ahbmo(1) <= edcl_ahbmo;
    end generate edcl_gen;

  end generate eth0_gen;

  no_ethernet : if CFG_GRETH = 0 generate
    eth0_ahbmi   <= ahbm_in_none;
    eth0_apbi    <= apb_slv_in_none;
    noc_apbo(14) <= apb_none;
  end generate no_ethernet;

  no_sgmii_gen : if (CFG_GRETH * CFG_SGMII) = 0 generate
    sgmii0_apbi  <= apb_slv_in_none;
    noc_apbo(15) <= apb_none;
  end generate no_sgmii_gen;

  -----------------------------------------------------------------------------
  -- Memory Controller Slave (BOOTROM is implemented as RAM for development)
  -----------------------------------------------------------------------------

-- pragma translate_off
  bootram_model_gen: if SIMULATION = true generate
    ahbram_1 : ahbram_sim
      generic map (
        hindex   => ahbrom_hindex,
        tech     => 0,
        kbytes   => 128,
        pipe     => 0,
        maccsz   => AHBDW,
        fname    => "prom.srec"
        )
      port map(
        rst     => rst,
        clk     => clk,
        haddr   => ahbrom_haddr,
        hmask   => ahbrom_hmask,
        ahbsi   => ahbsi,
        ahbso   => ahbso(ahbrom_hindex)
        );
  end generate bootram_model_gen;
-- pragma translate_on

  bootram_gen: if SIMULATION = false generate
    ahbram_2: ahbram
      generic map (
        hindex   => ahbrom_hindex,
        tech     => CFG_FABTECH,
        large_banks => 0,
        kbytes   => 128,
        pipe     => 0,
        maccsz   => AHBDW)
      port map (
        rst   => rst,
        clk   => clk,
        haddr => ahbrom_haddr,
        hmask => ahbrom_hmask,
        ahbsi => ahbsi,
        ahbso => ahbso(ahbrom_hindex));
  end generate bootram_gen;


  -------------------------------------------------------------------------------
  -- APB 1: UART interface ------------------------------------------------------
  -------------------------------------------------------------------------------
  uart_txd  <= u1o.txd;
  u1i.rxd   <= uart_rxd;
  uart_rtsn <= u1o.rtsn;
  u1i.ctsn  <= uart_ctsn;

  ua1 : if CFG_UART1_ENABLE /= 0 generate
    uart1 : apbuart                     -- UART 1
      generic map (pindex   => 1, paddr => 1, pirq => CFG_UART1_IRQ, console => CFG_DUART,
                   fifosize => CFG_UART1_FIFO)
      port map (rst, clk, noc_apbi, noc_apbo(1), u1i, u1o);
    u1i.extclk <= '0';
  end generate;

  noua0 : if CFG_UART1_ENABLE = 0 generate
    noc_apbo(1) <= apb_none;
  end generate;


  ----------------------------------------------------------------------
  ---  APB 2: Interrupt Controller -------------------------------------
  ----------------------------------------------------------------------

  apb_assignments : process (noc_apbi, noc_pirq)
  begin  -- process apb_assignments
    noc_apbi_wirq      <= noc_apbi;
    noc_apbi_wirq.pirq <= noc_apbi.pirq or noc_pirq;
  end process apb_assignments;

  leon3_irqmp_gen: if GLOB_CPU_ARCH = leon3 generate

    irqctrl : if CFG_IRQ3_ENABLE /= 0 generate
      irqctrl0 : irqmp                    -- interrupt controller
        generic map (pindex => 2, paddr => 2, ncpu => CFG_NCPU_TILE)
        port map (soft_reset, clk, noc_apbi_wirq, noc_apbo(2), irqo, irqi);
    end generate;

    irq3 : if CFG_IRQ3_ENABLE = 0 generate
      x : for i in 0 to CFG_NCPU_TILE-1 generate
        irqi(i).irl <= (others => '0');
      end generate;
      noc_apbo(2) <= apb_none;
    end generate;

  end generate;

  irq_sources <= noc_apbi_wirq.pirq(29 downto 0);
  riscv_plic_gen: if GLOB_CPU_ARCH = ariane or GLOB_CPU_ARCH = ibex generate

    x : for i in 0 to CFG_NCPU_TILE-1 generate
      riscv_irqinfo_proc : process (irq, timer_irq, ipi) is
      begin  -- process riscv_irqinfo_gen
        -- Use irq field to send timer IRQ
        irqi(i).irl <= ipi(i) & timer_irq(i) & irq((i + 1) * 2 - 1 downto i * 2);
        irqi(i).resume <= '0';
        irqi(i).rstrun <= '0';
        irqi(i).rstvec <= (others => '0');
        irqi(i).index <= conv_std_logic_vector(i, 4);
        irqi(i).pwdsetaddr <= '0';
        irqi(i).pwdnewaddr <= (others => '0');
        irqi(i).forceerr <= '0';
      end process riscv_irqinfo_proc;
    end generate;

    riscv_plic0 : riscv_plic_apb_wrap
      generic map (
        pindex    => 2,
        pconfig   => irqmp_pconfig,
        NHARTS    => CFG_NCPU_TILE,
        NIRQ_SRCS => 30)
      port map (
        clk         => clk,
        rstn        => soft_reset,
        irq_sources => irq_sources,
        irq         => irq,
        apbi        => noc_apbi_wirq,
        apbo        => noc_apbo(2),
        pready      => plic_pready,
        pslverr     => plic_pslverr);

    riscv_clint_gen: if GLOB_CPU_ARCH /= ibex generate
      riscv_clint_ahb_wrap_1: riscv_clint_ahb_wrap
        generic map (
          hindex  => clint_hindex,
          hconfig => clint_hconfig,
          NHARTS  => CFG_NCPU_TILE)
        port map (
          clk       => clk,
          rstn      => soft_reset,
          timer_irq => timer_irq,
          ipi       => ipi,
          ahbsi     => ahbsi,
          ahbso     => ahbso(clint_hindex));
    end generate riscv_clint_gen;

    ibex_no_clint_gen: if GLOB_CPU_ARCH = ibex generate
      ipi <= (others => '0');
      multi_ibex_timer_irq_gen: if CFG_NCPU_TILE > 1 generate
        timer_irq(CFG_NCPU_TILE - 1 downto 1) <= (others =>  timer_irq(0));
      end generate multi_ibex_timer_irq_gen;
    end generate ibex_no_clint_gen;

    -- TODO: if the interrupt_ack queue is full this entity may miss some irq
    -- restore message to the interrupt controller
    fsm_intr_ack_update : process (clk, rst)
    begin
      if rst = '0' then
        intr_ack_state <= idle;
        header <= (others => '0');
      elsif clk'event and clk = '1' then
        intr_ack_state <= intr_ack_state_next;
        header <= header_next;
      end if;
    end process fsm_intr_ack_update;

    -- purpose: send interrupt acknowledge to accelerator with level-sensitive interrupts
    fsm_intr_ack: process (intr_ack_state, noc_apbi_wirq, plic_pready, interrupt_ack_full, header) is
      variable state_reg : intr_ack_fsm;
      variable irq_pwdata_hit : std_ulogic;
      variable intr_id : integer range 0 to NAHBIRQ - 1;
      variable header_reg : std_logic_vector(MISC_NOC_FLIT_SIZE - 1 downto 0);
      variable dest_y, dest_x : local_yx;
    begin  -- process fsm_intr_ack
      state_reg := intr_ack_state;
      header_reg := header;
      interrupt_ack_wrreq <= '0';
      interrupt_ack_data_in <= (others => '0');

      irq_pwdata_hit := '0';
      dest_y := (others => '0');
      dest_x := (others => '0');
      for i in 0 to CFG_TILES_NUM - 1 loop
        if tile_irq_type(i) = 1 and
            tile_apb_irq(i) = to_integer(unsigned(noc_apbi_wirq.pwdata)) - 1 then
          irq_pwdata_hit := '1';
          dest_y := tile_y(i);
          dest_x := tile_x(i);
        end if;
      end loop;  -- i
      
      case intr_ack_state is

        when idle =>
          
          if (plic_pready = '1' and noc_apbi_wirq.penable = '1' and noc_apbi_wirq.psel(2) = '1' and
              noc_apbi_wirq.pwrite = '1' and noc_apbi_wirq.paddr(11 downto 0) = x"004" and
              noc_apbi_wirq.paddr(31 downto 16) = x"0c20" and irq_pwdata_hit = '1') then

            header_reg := create_header(MISC_NOC_FLIT_SIZE, this_local_y, this_local_x, dest_y, dest_x,
                                        INTERRUPT, X"00");
            header_reg(MISC_NOC_FLIT_SIZE - 1 downto
                       MISC_NOC_FLIT_SIZE - PREAMBLE_WIDTH) := PREAMBLE_1FLIT;

            if interrupt_ack_full = '0' then
              interrupt_ack_wrreq <= '1';
              interrupt_ack_data_in <= header_reg;
            else
              state_reg := send_packet;
            end if;
          end if;

        when send_packet =>

          if interrupt_ack_full = '0' then
            interrupt_ack_wrreq <= '1';
            interrupt_ack_data_in <= header_reg;
            state_reg := idle;
          end if;

      end case;
      
      intr_ack_state_next <= state_reg;
      header_next <= header_reg;

    end process fsm_intr_ack; 
   
  end generate;

  unused_riscv_irq_gen: if GLOB_CPU_ARCH /= ariane and GLOB_CPU_ARCH /= ibex generate
    irq <= (others => '0');
    timer_irq <= (others => '0');
    ipi <= (others => '0');

    interrupt_ack_wrreq <= '0';
    interrupt_ack_data_in <= (others => '0');
    intr_ack_state_next <= idle;
    header_next <= (others => '0');
  end generate;
  
  ----------------------------------------------------------------------
  ---  APB 3: Timer ----------------------------------------------------
  ----------------------------------------------------------------------

  leon3_gpt_gen: if GLOB_CPU_ARCH = leon3 generate

    leon3_gpt_gen : if CFG_GPT_ENABLE /= 0 generate
      timer0 : gptimer                    -- timer unit
        generic map (pindex => 3, paddr => 3, pirq => CFG_GPT_IRQ,
                     sepirq => CFG_GPT_SEPIRQ, sbits => CFG_GPT_SW, ntimers => CFG_GPT_NTIM,
                     nbits  => CFG_GPT_TW, wdog => CFG_GPT_WDOGEN*CFG_GPT_WDOG)
        port map (soft_reset, clk, noc_apbi, noc_apbo(3), gpti, gpto);
      gpti.dhalt <= '0'; gpti.extclk <= '0';
    end generate;

    leon3_nogpt_gen : if CFG_GPT_ENABLE = 0 generate
      noc_apbo(3) <= apb_none;
    end generate;

  end generate;

  ibex_timer_gen : if GLOB_CPU_ARCH = ibex generate
    ibex_timer_apb_wrap_1: ibex_timer_apb_wrap
      generic map (
        pindex  => 3,
        pconfig => ibex_timer_pconfig)
      port map (
        clk       => clk,
        rstn      => ibex_reset,
        timer_irq => ibex_timer_irq,
        apbi      => noc_apbi,
        apbo      => noc_apbo(3),
        pready    => ibex_timer_pready,
        pslverr   => ibex_timer_pslverr);

    ibex_reset <= soft_reset and init_done;
    timer_irq(0) <= ibex_timer_irq;
  end generate;


  ariane_nogpt_gen : if GLOB_CPU_ARCH = ariane  generate
    noc_apbo(3) <= apb_none;
  end generate;

  -----------------------------------------------------------------------------
  -- APB 4: ESP Link (Soft reset) ---------------------------------------------
  -----------------------------------------------------------------------------

  soft_reset <= (not srst) and rst;

  esplink_1: esplink
    generic map (
      APB_DW     => 32,
      APB_AW     => 32,
      REV_ENDIAN => 0)
    port map (
      clk     => clk,
      rstn    => rst,
      srst    => srst,
      psel    => noc_apbi.psel(4),
      penable => noc_apbi.penable,
      pwrite  => noc_apbi.pwrite,
      paddr   => noc_apbi.paddr,
      pwdata  => noc_apbi.pwdata,
      pready  => open,
      pslverr => open,
      prdata  => noc_apbo(4).prdata);

  noc_apbo(4).pirq <= (others => '0');
  noc_apbo(4).pconfig <= fixed_apbo_pconfig(4);
  noc_apbo(4).pindex <= 4;

  -----------------------------------------------------------------------------
  -- APB 13: DVI
  -----------------------------------------------------------------------------

  -- SVGA component interface
  svga_on_apb : if CFG_SVGA_ENABLE /= 0 generate
    noc_apbo(13) <= dvi_apbo;
    ahbmo2(0)    <= dvi_ahbmo;

    -- Dedicated Video Memory with dual-port interface.

    -- SLV 7: 0x30100000 - 0x301FFFFF
    ahbmo2(NAHBMST - 1 downto 1)   <= (others => ahbm_none);
    ahbso2(1 to NAHBSLV - 1) <= (others => ahbs_none);
    ahbram_dp_1 : ahbram_dp
      generic map (
        hindex1 => fb_hindex,
        haddr1  => CFG_SVGA_MEMORY_HADDR,
        hindex2 => 0,
        haddr2  => CFG_SVGA_MEMORY_HADDR,
        hmask   => fb_hmask,
        tech    => CFG_FABTECH,
        kbytes  => 512,
        wordsz  => 32)
      port map (
        rst    => rst,
        clk    => clk,
        ahbsi1 => ahbsi,
        ahbso1 => ahbso(fb_hindex),
        ahbsi2 => ahbsi2,
        ahbso2 => ahbso2(0));

    -- AHB2: SVGA master and R AHBRAM slave
    ahb2 : ahbctrl                      -- AHB arbiter/multiplexer
      generic map (defmast => CFG_DEFMST, split => CFG_SPLIT,
                   rrobin  => CFG_RROBIN, ioaddr => CFG_AHBIO, fpnpen => CFG_FPNPEN,
                   nahbm   => 1, nahbs => 1,
                   cfgmask => 0)
      port map (rst, clk, ahbmi2, ahbmo2, ahbsi2, ahbso2);

  end generate svga_on_apb;

  no_svga_on_apb : if CFG_SVGA_ENABLE = 0 generate
    noc_apbo(13) <= apb_none;
    ahbmo2(0) <= ahbm_none;
  end generate no_svga_on_apb;

  dvi_apbi  <= noc_apbi;
  dvi_ahbmi <= ahbmi2;


  -----------------------------------------------------------------------------
  -- Services
  -----------------------------------------------------------------------------

  -- Remote high-perf slaves, including memory. These are not cached on this
  -- tile, because masters are debug interfaces (Ethernet EDCL or JTAG). The
  -- only exception is Ethernet used as slave peripheral, which must be
  -- coherent. This leverages coherent DMA requests, so there is no need to
  -- have a private cache on the tile.
  -- Coherent DMA transactions use plane 4 for device-to-memory requests and
  -- plane 6 for memory to device responses. Uncached accesses from debug
  -- interfaces, instead use plane 5. Typically these requests only occur when
  -- the system is idle to preload DRAM.
  coh_dma_selector : process (ahbsi) is
    variable hmaster : integer;
  begin  -- process coh_dma_selector
    coherent_dma_selected <= '0';

    -- Determine if Ethernet (not EDCL!) is selected as master and LLC is present
    -- Note that Ehternet won't work if L2 is enabled and LLC is not.

    hmaster := to_integer(unsigned(ahbsi.hmaster));
    if hmaster = 0 then
      coherent_dma_selected <= '1';
    end if;

  end process coh_dma_selector;

  ahbslv2noc_1 : ahbslv2noc
    generic map (
      tech             => CFG_FABTECH,
      hindex           => this_remote_ahb_slv_en,
      hconfig          => fixed_ahbso_hconfig,
      mem_hindex       => ddr_hindex(0),
      mem_num          => CFG_NMEM_TILE + CFG_NSLM_TILE + CFG_NSLMDDR_TILE,
      mem_info         => tile_acc_mem_list(0 to CFG_NMEM_TILE + CFG_NSLM_TILE + CFG_NSLMDDR_TILE - 1),
      slv_y            => tile_y(io_tile_id),
      slv_x            => tile_x(io_tile_id),
      retarget_for_dma => 1,
      dma_length       => CFG_DLINE)
    port map (
      rst                        => rst,
      clk                        => clk,
      local_y                    => this_local_y,
      local_x                    => this_local_x,
      ahbsi                      => ahbsi,
      ahbso                      => noc_ahbso,
      dma_selected               => coherent_dma_selected,
      coherence_req_wrreq        => coherent_dma_snd_wrreq,
      coherence_req_data_in      => coherent_dma_snd_data_in,
      coherence_req_full         => coherent_dma_snd_full,
      coherence_rsp_rcv_rdreq    => coherent_dma_rcv_rdreq,
      coherence_rsp_rcv_data_out => coherent_dma_rcv_data_out,
      coherence_rsp_rcv_empty    => coherent_dma_rcv_empty,
      remote_ahbs_snd_wrreq      => remote_ahbs_snd_wrreq,
      remote_ahbs_snd_data_in    => remote_ahbs_snd_data_in,
      remote_ahbs_snd_full       => remote_ahbs_snd_full,
      remote_ahbs_rcv_rdreq      => remote_ahbs_rcv_rdreq,
      remote_ahbs_rcv_data_out   => remote_ahbs_rcv_data_out,
      remote_ahbs_rcv_empty      => remote_ahbs_rcv_empty);

  -- I/O bus proxy - from local masters to remote slaves
  apb2noc_1 : apb2noc
    generic map (
      tech        => CFG_FABTECH,
      ncpu        => CFG_NCPU_TILE,
      apb_slv_en  => this_remote_apb_slv_en,
      apb_slv_cfg => fixed_apbo_pconfig,
      apb_slv_y   => apb_slv_y,
      apb_slv_x   => apb_slv_x)
    port map (
      rst                     => rst,
      clk                     => clk,
      local_y                 => this_local_y,
      local_x                 => this_local_x,
      apbi                    => apbi,
      apbo                    => remote_apbo,
      apb_req                 => apb_req,
      apb_ack                 => remote_apb_ack,
      remote_apb_snd_wrreq    => remote_apb_snd_wrreq,
      remote_apb_snd_data_in  => remote_apb_snd_data_in,
      remote_apb_snd_full     => remote_apb_snd_full,
      remote_apb_rcv_rdreq    => remote_apb_rcv_rdreq,
      remote_apb_rcv_data_out => remote_apb_rcv_data_out,
      remote_apb_rcv_empty    => remote_apb_rcv_empty);

  -- I/O bus proxy - From local masters to local slaves
  apb2noc_2 : apb2noc
    generic map (
      tech        => CFG_FABTECH,
      ncpu        => CFG_NCPU_TILE,
      apb_slv_en  => this_local_apb_en,
      apb_slv_cfg => local_apbo_pconfig,
      apb_slv_y   => apb_slv_y,
      apb_slv_x   => apb_slv_x)
    port map (
      rst                     => rst,
      clk                     => clk,
      local_y                 => this_local_y,
      local_x                 => this_local_x,
      apbi                    => apbi,
      apbo                    => local_apbo,
      apb_req                 => apb_req,
      apb_ack                 => local_apb_ack,
      remote_apb_snd_wrreq    => local_remote_apb_snd_wrreq,
      remote_apb_snd_data_in  => local_remote_apb_snd_data_in,
      remote_apb_snd_full     => local_remote_apb_snd_full,
      remote_apb_rcv_rdreq    => local_apb_rcv_rdreq,
      remote_apb_rcv_data_out => local_apb_rcv_data_out,
      remote_apb_rcv_empty    => local_apb_rcv_empty);

  remote_local_apbo_assign: process (local_apbo, remote_apbo) is
  begin  -- process remote_local_apbo_assign
    for i in 0 to NAPBSLV - 1 loop
      if this_local_apb_en(i) = '1' then
        apbo(i) <= local_apbo(i);
      else
        apbo(i) <= remote_apbo(i);
      end if;
    end loop;  -- i
  end process remote_local_apbo_assign;
  apb_ack <= local_apb_ack or remote_apb_ack;


  -- Connect pready for APB3 devices
  pready_gen: process (plic_pready, ibex_timer_pready, noc_apbi) is
  begin  -- process pready_gen
    if noc_apbi.psel(2) = '1' and (GLOB_CPU_ARCH = ariane or GLOB_CPU_ARCH = ibex) then
      pready <= plic_pready;
    elsif noc_apbi.psel(3) = '1' and GLOB_CPU_ARCH = ibex then
      pready <= ibex_timer_pready;
    else
      pready <= '1';
    end if;
  end process pready_gen;

  noc2apb_1 : noc2apb
    generic map (
      tech         => CFG_FABTECH,
      local_apb_en => this_local_apb_en)
    port map (
      rst              => rst,
      clk              => clk,
      local_y          => this_local_y,
      local_x          => this_local_x,
      apbi             => noc_apbi,
      apbo             => noc_apbo,
      pready           => pready,
      dvfs_transient   => '0',
      apb_snd_wrreq    => apb_snd_wrreq,
      apb_snd_data_in  => apb_snd_data_in,
      apb_snd_full     => apb_snd_full,
      apb_rcv_rdreq    => apb_rcv_rdreq,
      apb_rcv_data_out => apb_rcv_data_out,
      apb_rcv_empty    => apb_rcv_empty);


  -- Enable configuration registers to relocate CPUs. Chaing this routing
  -- table, incombination with the reconfiguration of the HART ID allows any
  -- CPU (rather than CPU0 only) to boot in single-core mode.
  -- Default CPU ID and routing tables are defined as constants in the generated
  -- socmap, which is based on the ESP configuration file.
  override_cpu_loc <= tile_config(ESP_CSR_CPU_LOC_OVR_LSB);
  cpu_loc_ovr_gen: for i in 0 to CFG_NCPU_TILE - 1 generate
    cpu_loc_x(i) <= tile_config(ESP_CSR_CPU_LOC_OVR_LSB + 1 + i * 6 + 0 + 2 downto ESP_CSR_CPU_LOC_OVR_LSB + 1 + i * 6 + 0);
    cpu_loc_y(i) <= tile_config(ESP_CSR_CPU_LOC_OVR_LSB + 1 + i * 6 + 3 + 2 downto ESP_CSR_CPU_LOC_OVR_LSB + 1 + i * 6 + 3);
  end generate cpu_loc_ovr_gen;

  intreq2noc_1 : intreq2noc
    generic map (
      tech  => CFG_FABTECH,
      ncpu  => CFG_NCPU_TILE,
      cpu_y => cpu_y,
      cpu_x => cpu_x)
    port map (
      rst                => rst,
      clk                => clk,
      local_y            => this_local_y,
      local_x            => this_local_x,
      override_cpu_loc   => override_cpu_loc,
      cpu_loc_y          => cpu_loc_y,
      cpu_loc_x          => cpu_loc_x,
      irqi               => irqi,
      irqo               => irqo,
      irqi_fifo_overflow => irqi_fifo_overflow,
      irq_ack_rdreq      => irq_ack_rdreq,
      irq_ack_data_out   => irq_ack_data_out,
      irq_ack_empty      => irq_ack_empty,
      irq_wrreq          => irq_wrreq,
      irq_data_in        => irq_data_in,
      irq_full           => irq_full);

  noc2intreq_1 : noc2intreq
    generic map (
      tech    => CFG_FABTECH)
    port map (
      rst                => rst,
      clk                => clk,
      noc_pirq           => noc_pirq,
      interrupt_rdreq    => interrupt_rdreq,
      interrupt_data_out => interrupt_data_out,
      interrupt_empty    => interrupt_empty);

  -- Remote uncached slave and non-coherent DMA requests
  -- Requestes may be directed to the frame buffer or the boot ROM
  noc2ahbmst_1 : noc2ahbmst
    generic map (
      tech        => CFG_FABTECH,
      hindex      => CFG_GRETH + CFG_DSU_ETH,
      axitran     => GLOB_CPU_AXI,
      little_end  => GLOB_CPU_RISCV,
      narrow_noc  => 1,
      eth_dma     => 0,
      cacheline   => 1,
      l2_cache_en => 0)
    port map (
      rst                       => rst,
      clk                       => clk,
      local_y                   => this_local_y,
      local_x                   => this_local_x,
      ahbmi                     => ahbmi,
      ahbmo                     => ahbmo(CFG_GRETH + CFG_DSU_ETH),
      coherence_req_rdreq       => ahbm_rcv_rdreq,
      coherence_req_data_out    => ahbm_rcv_data_out,
      coherence_req_empty       => ahbm_rcv_empty,
      coherence_fwd_wrreq       => open,
      coherence_fwd_data_in     => open,
      coherence_fwd_full        => '0',
      coherence_rsp_snd_wrreq   => ahbm_snd_wrreq,
      coherence_rsp_snd_data_in => ahbm_snd_data_in,
      coherence_rsp_snd_full    => ahbm_snd_full,
      dma_rcv_rdreq             => dma_rcv_rdreq,
      dma_rcv_data_out          => dma_rcv_data_out,
      dma_rcv_empty             => dma_rcv_empty,
      dma_snd_wrreq             => dma_snd_wrreq,
      dma_snd_data_in           => dma_snd_data_in,
      dma_snd_full              => dma_snd_full,
      dma_snd_atleast_4slots    => dma_snd_atleast_4slots,
      dma_snd_exactly_3slots    => dma_snd_exactly_3slots);

  ahbs_rcv_rdreq <= ahbm_rcv_rdreq;
  ahbm_rcv_empty <= ahbs_rcv_empty;
  ahbs_snd_wrreq <= ahbm_snd_wrreq;
  ahbm_snd_full  <= ahbs_snd_full;

  large_bus: if ARCH_BITS /= 32 generate
    ahbm_rcv_data_out <= narrow_to_large_flit(ahbs_rcv_data_out);
    ahbs_snd_data_in <= large_to_narrow_flit(ahbm_snd_data_in);
  end generate large_bus;

  std_bus: if ARCH_BITS = 32 generate
    ahbm_rcv_data_out <= ahbs_rcv_data_out;
    ahbs_snd_data_in  <= ahbm_snd_data_in;
  end generate std_bus;

  -----------------------------------------------------------------------------
  -- Monitor for DVFS. (IO tile has no dvfs)
  -----------------------------------------------------------------------------
  mon_dvfs_int.vf        <= "1000";         -- Run at highest frequency always
  mon_dvfs_int.transient <= '0';
  mon_dvfs_int.clk       <= clk;
  mon_dvfs_int.acc_idle  <= '0';
  mon_dvfs_int.traffic   <= '0';
  mon_dvfs_int.burst     <= '0';

  mon_dvfs <= mon_dvfs_int;
  
  mon_noc(1) <= monitor_noc_none;
  mon_noc(2) <= monitor_noc_none;
  mon_noc(3) <= monitor_noc_none;
  mon_noc(4) <= monitor_noc_none;
  mon_noc(5) <= monitor_noc_none;
  mon_noc(6) <= monitor_noc_none;

  -- Memory mapped registers
  io_tile_csr : esp_tile_csr
    generic map(
      pindex  => 0)
    port map(
      clk => clk,
      rstn => rst,
      pconfig => this_csr_pconfig,
      mon_ddr => monitor_ddr_none,
      mon_mem => monitor_mem_none,
      mon_noc => mon_noc,
      mon_l2 => monitor_cache_none,
      mon_llc => monitor_cache_none,
      mon_acc => monitor_acc_none,
      mon_dvfs => mon_dvfs_int,
      tile_config => tile_config,
      pm_config => open,
      pm_status => (others => (others => '0')),
      srst => open,
      apbi => noc_apbi,
      apbo => noc_apbo(0)
    );

-----------------------------------------------------------------------------
  -- Tile queues
  -----------------------------------------------------------------------------

  misc_tile_q_1 : misc_tile_q
    generic map (
      tech => CFG_FABTECH)
    port map (
      rst                       => rst,
      clk                       => clk,
      ahbs_rcv_rdreq            => ahbs_rcv_rdreq,
      ahbs_rcv_data_out         => ahbs_rcv_data_out,
      ahbs_rcv_empty            => ahbs_rcv_empty,
      ahbs_snd_wrreq            => ahbs_snd_wrreq,
      ahbs_snd_data_in          => ahbs_snd_data_in,
      ahbs_snd_full             => ahbs_snd_full,
      remote_ahbs_rcv_rdreq     => remote_ahbs_rcv_rdreq,
      remote_ahbs_rcv_data_out  => remote_ahbs_rcv_data_out,
      remote_ahbs_rcv_empty     => remote_ahbs_rcv_empty,
      remote_ahbs_snd_wrreq     => remote_ahbs_snd_wrreq,
      remote_ahbs_snd_data_in   => remote_ahbs_snd_data_in,
      remote_ahbs_snd_full      => remote_ahbs_snd_full,
      dma_rcv_rdreq             => dma_rcv_rdreq,
      dma_rcv_data_out          => dma_rcv_data_out,
      dma_rcv_empty             => dma_rcv_empty,
      dma_snd_wrreq             => dma_snd_wrreq,
      dma_snd_data_in           => dma_snd_data_in,
      dma_snd_full              => dma_snd_full,
      dma_snd_atleast_4slots    => dma_snd_atleast_4slots,
      dma_snd_exactly_3slots    => dma_snd_exactly_3slots,
      coherent_dma_rcv_rdreq    => coherent_dma_rcv_rdreq,
      coherent_dma_rcv_data_out => coherent_dma_rcv_data_out,
      coherent_dma_rcv_empty    => coherent_dma_rcv_empty,
      coherent_dma_snd_wrreq    => coherent_dma_snd_wrreq,
      coherent_dma_snd_data_in  => coherent_dma_snd_data_in,
      coherent_dma_snd_full     => coherent_dma_snd_full,
      apb_rcv_rdreq             => apb_rcv_rdreq,
      apb_rcv_data_out          => apb_rcv_data_out,
      apb_rcv_empty             => apb_rcv_empty,
      apb_snd_wrreq             => apb_snd_wrreq,
      apb_snd_data_in           => apb_snd_data_in,
      apb_snd_full              => apb_snd_full,
      remote_apb_rcv_rdreq      => remote_apb_rcv_rdreq,
      remote_apb_rcv_data_out   => remote_apb_rcv_data_out,
      remote_apb_rcv_empty      => remote_apb_rcv_empty,
      remote_apb_snd_wrreq      => remote_apb_snd_wrreq,
      remote_apb_snd_data_in    => remote_apb_snd_data_in,
      remote_apb_snd_full       => remote_apb_snd_full,
      local_apb_rcv_rdreq          => local_apb_rcv_rdreq,
      local_apb_rcv_data_out       => local_apb_rcv_data_out,
      local_apb_rcv_empty          => local_apb_rcv_empty,
      local_remote_apb_snd_wrreq   => local_remote_apb_snd_wrreq,
      local_remote_apb_snd_data_in => local_remote_apb_snd_data_in,
      local_remote_apb_snd_full    => local_remote_apb_snd_full,
      irq_ack_rdreq             => irq_ack_rdreq,
      irq_ack_data_out          => irq_ack_data_out,
      irq_ack_empty             => irq_ack_empty,
      irq_wrreq                 => irq_wrreq,
      irq_data_in               => irq_data_in,
      irq_full                  => irq_full,
      interrupt_rdreq           => interrupt_rdreq,
      interrupt_data_out        => interrupt_data_out,
      interrupt_empty           => interrupt_empty,
      interrupt_ack_wrreq       => interrupt_ack_wrreq,
      interrupt_ack_data_in     => interrupt_ack_data_in,
      interrupt_ack_full        => interrupt_ack_full,
      noc1_out_data              => test1_output_port,
      noc1_out_void              => test1_data_void_out,
      noc1_out_stop              => test1_stop_out,
      noc1_in_data               => test1_input_port,
      noc1_in_void               => test1_data_void_in,
      noc1_in_stop               => test1_stop_in,
      noc2_out_data              => test2_output_port,
      noc2_out_void              => test2_data_void_out,
      noc2_out_stop              => test2_stop_out,
      noc2_in_data               => test2_input_port,
      noc2_in_void               => test2_data_void_in,
      noc2_in_stop               => test2_stop_in,
      noc3_out_data              => test3_output_port,
      noc3_out_void              => test3_data_void_out,
      noc3_out_stop              => test3_stop_out,
      noc3_in_data               => test3_input_port,
      noc3_in_void               => test3_data_void_in,
      noc3_in_stop               => test3_stop_in,
      noc4_out_data              => test4_output_port,
      noc4_out_void              => test4_data_void_out,
      noc4_out_stop              => test4_stop_out,
      noc4_in_data               => test4_input_port,
      noc4_in_void               => test4_data_void_in,
      noc4_in_stop               => test4_stop_in,
      noc5_out_data              => test5_output_port,
      noc5_out_void              => test5_data_void_out,
      noc5_out_stop              => test5_stop_out,
      noc5_in_data               => test5_input_port,
      noc5_in_void               => test5_data_void_in,
      noc5_in_stop               => test5_stop_in,
      noc6_out_data              => test6_output_port,
      noc6_out_void              => test6_data_void_out,
      noc6_out_stop              => test6_stop_out,
      noc6_in_data               => test6_input_port,
      noc6_in_void               => test6_data_void_in,
      noc6_in_stop               => test6_stop_in);

end;<|MERGE_RESOLUTION|>--- conflicted
+++ resolved
@@ -428,13 +428,8 @@
   no_dco_gen: if this_has_dco = 0 generate
     pllclk       <= '0';
     pllclk_noc   <= '0';
-<<<<<<< HEAD
-    dco_clk      <= refclk;
-    sys_clk_out  <= refclk_noc;
-=======
     dco_clk_int  <= '0';
     sys_clk_out  <= '0';
->>>>>>> 77497bcd
     dco_clk_lock <= '1';
     sys_clk_lock <= '1';
   end generate no_dco_gen;
