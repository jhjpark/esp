-- Copyright (c) 2011-2021 Columbia University, System Level Design Group
-- SPDX-License-Identifier: Apache-2.0

-----------------------------------------------------------------------------
--  CPU tile
------------------------------------------------------------------------------

library ieee;
use ieee.std_logic_1164.all;
use ieee.numeric_std.all;

use work.esp_global.all;
use work.amba.all;
use work.stdlib.all;
use work.sld_devices.all;
use work.devices.all;
use work.gencomp.all;
use work.leon3.all;
use work.ariane_esp_pkg.all;
use work.ibex_esp_pkg.all;
use work.misc.all;
-- pragma translate_off
use work.sim.all;
library unisim;
use unisim.all;
-- pragma translate_on
use work.monitor_pkg.all;
use work.esp_csr_pkg.all;
use work.jtag_pkg.all;
use work.sldacc.all;
use work.nocpackage.all;
use work.tile.all;
use work.cachepackage.all;
use work.coretypes.all;
use work.grlib_config.all;
use work.socmap.all;

entity tile_cpu is
  generic (
    SIMULATION         : boolean              := false;
    this_has_dvfs      : integer range 0 to 1 := 0;
    this_has_pll       : integer range 0 to 1 := 0;
    this_has_dco       : integer range 0 to 1 := 0;
<<<<<<< HEAD
    this_extra_clk_buf : integer range 0 to 1 := 0;
    test_if_en         : integer range 0 to 1 := 0;
    this_has_nfu       : integer range 0 to 1 := 0;
    ROUTER_PORTS       : ports_vec := "11111";
    HAS_SYNC           : integer range 0 to 1 := 1);
=======
    this_extra_clk_buf : integer range 0 to 1 := 0);
>>>>>>> 8c697c4d
  port (
    raw_rstn           : in  std_ulogic;
    tile_rst           : in  std_ulogic;
    refclk             : in  std_ulogic;
    pllbypass          : in  std_ulogic;
    pllclk             : out std_ulogic;
    dco_clk            : out std_ulogic;
    dco_rstn           : out std_ulogic;
    cpuerr             : out std_ulogic;
    -- Pads configuration
    pad_cfg            : out std_logic_vector(ESP_CSR_PAD_CFG_MSB - ESP_CSR_PAD_CFG_LSB downto 0);
    -- NOC
    local_x            : out local_yx;
    local_y            : out local_yx;
    noc1_mon_noc_vec   : in monitor_noc_type;
    noc2_mon_noc_vec   : in monitor_noc_type;
    noc3_mon_noc_vec   : in monitor_noc_type;
    noc4_mon_noc_vec   : in monitor_noc_type;
    noc5_mon_noc_vec   : in monitor_noc_type;
    noc6_mon_noc_vec   : in monitor_noc_type;
    test1_output_port   : in noc_flit_type;
    test1_data_void_out : in std_ulogic;
    test1_stop_in       : in std_ulogic;
    test2_output_port   : in noc_flit_type;
    test2_data_void_out : in std_ulogic;
    test2_stop_in       : in std_ulogic;
    test3_output_port   : in noc_flit_type;
    test3_data_void_out : in std_ulogic;
    test3_stop_in       : in std_ulogic;
    test4_output_port   : in noc_flit_type;
    test4_data_void_out : in std_ulogic;
    test4_stop_in       : in std_ulogic;
    test5_output_port   : in misc_noc_flit_type;
    test5_data_void_out : in std_ulogic;
    test5_stop_in       : in std_ulogic;
    test6_output_port   : in noc_flit_type;
    test6_data_void_out : in std_ulogic;
    test6_stop_in       : in std_ulogic;
    test1_input_port    : out noc_flit_type;
    test1_data_void_in  : out std_ulogic;
    test1_stop_out      : out std_ulogic;
    test2_input_port    : out noc_flit_type;
    test2_data_void_in  : out std_ulogic;
    test2_stop_out      : out std_ulogic;
    test3_input_port    : out noc_flit_type;
    test3_data_void_in  : out std_ulogic;
    test3_stop_out      : out std_ulogic;
    test4_input_port    : out noc_flit_type;
    test4_data_void_in  : out std_ulogic;
    test4_stop_out      : out std_ulogic;
    test5_input_port    : out misc_noc_flit_type;
    test5_data_void_in  : out std_ulogic;
    test5_stop_out      : out std_ulogic;
    test6_input_port    : out noc_flit_type;
    test6_data_void_in  : out std_ulogic;
    test6_stop_out      : out std_ulogic;
    mon_cache          : out monitor_cache_type;
    mon_dvfs_in        : in  monitor_dvfs_type;
    mon_dvfs           : out monitor_dvfs_type);
end;


architecture rtl of tile_cpu is

  signal clk_feedthru : std_ulogic;
  signal dvfs_clk : std_ulogic;

  -- Tile synchronous reset
  signal rst : std_ulogic;

  -- DCO
  signal dco_clk_int  : std_ulogic;
  signal dco_en       : std_ulogic;
  signal dco_clk_sel  : std_ulogic;
  signal dco_cc_sel   : std_logic_vector(5 downto 0);
  signal dco_fc_sel   : std_logic_vector(5 downto 0);
  signal dco_div_sel  : std_logic_vector(2 downto 0);
  signal dco_freq_sel : std_logic_vector(1 downto 0);
  signal dco_clk_lock : std_ulogic;

  -- Monitor CPU idle
  signal irqo_int      : l3_irq_out_type;
  signal mon_dvfs_ctrl : monitor_dvfs_type;

  -- Leon3 debug signals
  signal dbgi : l3_debug_in_type;
  signal dbgo : l3_debug_out_type;

  -- CPU Reset
  signal cleanrstn : std_ulogic;  -- deassert when tile config is valid
  signal cpurstn   : std_ulogic;  -- in simulation, allow mininum delay from cleanrstn;
                                  -- Leon3 SMP reads irqi while cpurstn is
                                  -- active and irqi depends on tile config.
  type cpu_rstn_state_type is (por, soft_reset_1_h, soft_reset_1_l,
                               soft_reset_2_h, soft_reset_2_l,
                               soft_reset_3_h, soft_reset_3_l,
                               soft_reset_4_h, run);
  signal cpu_rstn_state, cpu_rstn_next : cpu_rstn_state_type;

  -- L1 data-cache flush
  signal dflush : std_ulogic;
  signal flush_l1 : std_logic;

  -- L2 wrapper and cache debug reset
  signal l2_rstn : std_ulogic;

  -- Interrupt controller
  signal irqi : l3_irq_in_type;
  signal irqo : l3_irq_out_type;

  -- RISC-V PLIC/CLINT outputs
  signal irq       : std_logic_vector(1 downto 0);
  signal timer_irq : std_ulogic;
  signal ipi       : std_ulogic;

  -- IBEX Idle
  signal core_idle : std_ulogic;

  -- Fence L2
  signal fence_l2 : std_logic_vector(1 downto 0);

  -- Queues
  signal coherence_req_wrreq        : std_ulogic;
  signal coherence_req_data_in      : noc_flit_type;
  signal coherence_req_full         : std_ulogic;
  signal coherence_fwd_rdreq        : std_ulogic;
  signal coherence_fwd_data_out     : noc_flit_type;
  signal coherence_fwd_empty        : std_ulogic;
  signal coherence_rsp_rcv_rdreq    : std_ulogic;
  signal coherence_rsp_rcv_data_out : noc_flit_type;
  signal coherence_rsp_rcv_empty    : std_ulogic;
  signal coherence_rsp_snd_wrreq    : std_ulogic;
  signal coherence_rsp_snd_data_in  : noc_flit_type;
  signal coherence_rsp_snd_full     : std_ulogic;
  signal coherence_fwd_snd_wrreq    : std_ulogic;
  signal coherence_fwd_snd_data_in  : noc_flit_type;
  signal coherence_fwd_snd_full     : std_ulogic;
  signal dma_rcv_rdreq              : std_ulogic;
  signal dma_rcv_data_out           : noc_flit_type;
  signal dma_rcv_empty              : std_ulogic;
  signal dma_snd_wrreq              : std_ulogic;
  signal dma_snd_data_in_cpu        : noc_flit_type;
  signal dma_snd_data_in            : noc_flit_type;
  signal dma_snd_full               : std_ulogic;
  signal remote_ahbs_snd_wrreq      : std_ulogic;
  signal remote_ahbs_snd_data_in    : misc_noc_flit_type;
  signal remote_ahbs_snd_full       : std_ulogic;
  signal remote_ahbs_rcv_rdreq      : std_ulogic;
  signal remote_ahbs_rcv_data_out   : misc_noc_flit_type;
  signal remote_ahbs_rcv_empty      : std_ulogic;
  signal apb_rcv_rdreq              : std_ulogic;
  signal apb_rcv_data_out           : misc_noc_flit_type;
  signal apb_rcv_empty              : std_ulogic;
  signal apb_snd_wrreq              : std_ulogic;
  signal apb_snd_data_in            : misc_noc_flit_type;
  signal apb_snd_full               : std_ulogic;
  signal remote_apb_rcv_rdreq       : std_ulogic;
  signal remote_apb_rcv_data_out    : misc_noc_flit_type;
  signal remote_apb_rcv_empty       : std_ulogic;
  signal remote_apb_snd_wrreq       : std_ulogic;
  signal remote_apb_snd_data_in     : misc_noc_flit_type;
  signal remote_apb_snd_full        : std_ulogic;
  signal remote_irq_rdreq           : std_ulogic;
  signal remote_irq_data_out        : misc_noc_flit_type;
  signal remote_irq_empty           : std_ulogic;
  signal remote_irq_ack_wrreq       : std_ulogic;
  signal remote_irq_ack_data_in     : misc_noc_flit_type;
  signal remote_irq_ack_full        : std_ulogic;

  -- Bus (AHB-based processor core)
  function set_ahb_cfgmask
    return ahb_addr_type is
  begin
    if GLOB_CPU_ARCH = leon3 then
      return 16#ff0#;
    else
      -- Disable Leon3-specific plug&play area and recover full address space range
      return 16#000#;
    end if;
  end function;

  constant ahb_cfgmask : ahb_addr_type := set_ahb_cfgmask;

  signal ahbsi      : ahb_slv_in_type;
  signal ahbso      : ahb_slv_out_vector;
  signal noc_ahbso  : ahb_slv_out_vector;
  signal noc_ahbso_2  : ahb_slv_out_vector;
  signal ctrl_ahbso : ahb_slv_out_vector;
  signal ahbmi      : ahb_mst_in_type;
  signal ahbmo      : ahb_mst_out_vector;
  signal apbi       : apb_slv_in_type;
  signal apbo       : apb_slv_out_vector;
  signal noc_apbi   : apb_slv_in_type;
  signal noc_apbo   : apb_slv_out_vector;
  signal apb_req    : std_ulogic;
  signal apb_ack    : std_ulogic;
  signal mosi       : axi_mosi_vector(0 to 4);
  signal somi       : axi_somi_vector(0 to 4);

  signal ariane_drami : axi_mosi_type;
  signal ariane_dramo : axi_somi_type;

  signal cache_drami : axi_mosi_type;
  signal cache_dramo : axi_somi_type;

  signal cache_ahbsi : ahb_slv_in_type;
  signal cache_ahbso : ahb_slv_out_type;

  signal ace_req  : ace_req_type;
  signal ace_resp : ace_resp_type;

  -- Mon
  signal mon_cache_int  : monitor_cache_type;
  signal mon_dvfs_int   : monitor_dvfs_type;
  signal mon_noc        : monitor_noc_vector(1 to 6);

  -- GRLIB parameters
  constant disas : integer := CFG_DISAS;
  constant pclow : integer := CFG_PCLOW;

  -- Soft reset
  signal srst : std_ulogic;

  -- Tile parameters
  signal tile_config : std_logic_vector(ESP_CSR_WIDTH - 1 downto 0);

  signal tile_id : integer range 0 to CFG_TILES_NUM - 1;

  signal this_cpu_id            : integer range 0 to CFG_NCPU_TILE - 1;
  signal this_ariane_hartid_cfg : std_logic_vector(ESP_CSR_ARIANE_HARTID_MSB downto ESP_CSR_ARIANE_HARTID_LSB + 1);
  signal this_cpu_id_lv         : std_logic_vector(63 downto 0);

  signal this_dvfs_pindex       : integer range 0 to NAPBSLV - 1;
  signal this_dvfs_paddr        : integer;
  signal this_dvfs_pmask        : integer;
  signal this_dvfs_pconfig      : apb_config_type;

  signal this_cache_id          : integer;
  signal this_l2_pindex         : integer range 0 to NAPBSLV - 1;
  signal this_l2_pconfig        : apb_config_type;

  signal this_csr_pindex        : integer range 0 to NAPBSLV - 1;
  signal this_csr_pconfig       : apb_config_type;

  signal this_local_y : local_yx;
  signal this_local_x : local_yx;

  constant this_local_apb_en : std_logic_vector(0 to NAPBSLV - 1) := (
    0 => '1',                           -- CSRs
    1 => to_std_logic(CFG_L2_ENABLE),   -- write-back L2 private cache
    2 => to_std_logic(this_has_pll),    -- DVFS controller
    others => '0');

  constant this_local_ahb_en : std_logic_vector(0 to NAHBSLV - 1) := (
    1      => '1',                         -- ahb2apb
    4      => to_std_logic(CFG_L2_ENABLE), -- write-back L2 private cache
    others => '0');

  constant this_remote_apb_slv_en : std_logic_vector(0 to NAPBSLV - 1) := remote_apb_slv_mask_cpu;
  constant this_remote_ahb_slv_en : std_logic_vector(0 to NAHBSLV - 1) := remote_ahb_mask_cpu;


  attribute mark_debug : string;

  attribute keep              : string;
  attribute keep of  apb_rcv_rdreq              : signal is "true";
  attribute keep of  apb_rcv_data_out           : signal is "true";
  attribute keep of  apb_rcv_empty              : signal is "true";
  attribute keep of  apb_snd_wrreq              : signal is "true";
  attribute keep of  apb_snd_data_in            : signal is "true";
  attribute keep of  apb_snd_full               : signal is "true";
  attribute keep of  remote_apb_rcv_rdreq       : signal is "true";
  attribute keep of  remote_apb_rcv_data_out    : signal is "true";
  attribute keep of  remote_apb_rcv_empty       : signal is "true";
  attribute keep of  remote_apb_snd_wrreq       : signal is "true";
  attribute keep of  remote_apb_snd_data_in     : signal is "true";
  attribute keep of  remote_apb_snd_full        : signal is "true";
  attribute keep of  remote_irq_rdreq           : signal is "true";
  attribute keep of  remote_irq_data_out        : signal is "true";
  attribute keep of  remote_irq_empty           : signal is "true";
  attribute keep of  remote_irq_ack_wrreq       : signal is "true";
  attribute keep of  remote_irq_ack_data_in     : signal is "true";
  attribute keep of  remote_irq_ack_full        : signal is "true";

begin

  local_x <= this_local_x;
  local_y <= this_local_y;

  -- DCO Reset synchronizer
  rst_gen: if this_has_dco /= 0 generate
    tile_rstn : rstgen
      generic map (acthigh => 1, syncin => 0)
      port map (tile_rst, dco_clk_int, dco_clk_lock, rst, open);
  end generate rst_gen;

  no_rst_gen: if this_has_dco = 0 generate
    rst <= tile_rst;
  end generate no_rst_gen;

  dco_rstn <= rst;

  -- DCO
  dco_gen: if this_has_dco /= 0 generate

    dco_i: dco
      generic map (
        tech => CFG_FABTECH,
        enable_div2 => 0,
        dlog => 9)                      -- come out of reset after NoC, but
                                        -- before tile_io.
      port map (
        rstn     => raw_rstn,
        ext_clk  => refclk,
        en       => dco_en,
        clk_sel  => dco_clk_sel,
        cc_sel   => dco_cc_sel,
        fc_sel   => dco_fc_sel,
        div_sel  => dco_div_sel,
        freq_sel => dco_freq_sel,
        clk      => dco_clk_int,
        clk_div  => pllclk,
        lock     => dco_clk_lock);

    dco_freq_sel <= tile_config(ESP_CSR_DCO_CFG_MSB - 4  - 0  downto ESP_CSR_DCO_CFG_MSB - 4  - 0  - 1);
    dco_div_sel  <= tile_config(ESP_CSR_DCO_CFG_MSB - 4  - 2  downto ESP_CSR_DCO_CFG_MSB - 4  - 2  - 2);
    dco_fc_sel   <= tile_config(ESP_CSR_DCO_CFG_MSB - 4  - 5  downto ESP_CSR_DCO_CFG_MSB - 4  - 5  - 5);
    dco_cc_sel   <= tile_config(ESP_CSR_DCO_CFG_MSB - 4  - 11 downto ESP_CSR_DCO_CFG_MSB - 4  - 11 - 5);
    dco_clk_sel  <= tile_config(ESP_CSR_DCO_CFG_LSB  + 1);
    dco_en       <= raw_rstn and tile_config(ESP_CSR_DCO_CFG_LSB);

    -- PLL reference clock comes from DCO
    dvfs_clk <= dco_clk_int;
    dco_clk <= dco_clk_int;
  end generate dco_gen;

  no_dco_gen: if this_has_dco = 0 generate
    dco_clk      <= '0';
    dco_clk_lock <= '1';
    -- clk_feedthru is generated by PLL if present, or connected to refclk
    pllclk <= clk_feedthru;
    -- PLL reference clock comes form refclk pin
    dvfs_clk <= refclk;
  end generate no_dco_gen;

  -----------------------------------------------------------------------------
  -- Tile parameters
  -----------------------------------------------------------------------------
  tile_id                <= to_integer(unsigned(tile_config(ESP_CSR_TILE_ID_MSB downto ESP_CSR_TILE_ID_LSB)));
  pad_cfg                <= tile_config(ESP_CSR_PAD_CFG_MSB downto ESP_CSR_PAD_CFG_LSB);

  this_cpu_id            <= tile_cpu_id(tile_id);
  this_ariane_hartid_cfg <= tile_config(ESP_CSR_ARIANE_HARTID_MSB downto ESP_CSR_ARIANE_HARTID_LSB + 1);
  this_cpu_id_lv         <= conv_std_logic_vector(this_cpu_id, 64) when tile_config(ESP_CSR_ARIANE_HARTID_LSB) = '0' else X"0000_0000_0000_000" & this_ariane_hartid_cfg;

  this_dvfs_pindex       <= cpu_dvfs_pindex(tile_id);
  this_dvfs_paddr        <= cpu_dvfs_paddr(tile_id);
  this_dvfs_pmask        <= cpu_dvfs_pmask;
  this_dvfs_pconfig      <= cpu_dvfs_pconfig(tile_id);

  this_cache_id          <= tile_cache_id(tile_id);
  this_l2_pindex         <= l2_cache_pindex(tile_id);
  this_l2_pconfig        <= fixed_apbo_pconfig(this_l2_pindex);

  this_csr_pindex        <= tile_csr_pindex(tile_id);
  this_csr_pconfig       <= fixed_apbo_pconfig(this_csr_pindex);

  this_local_y           <= tile_y(tile_id);
  this_local_x           <= tile_x(tile_id);

  -----------------------------------------------------------------------------
  -- Bus
  -----------------------------------------------------------------------------

  leon3_bus_gen: if GLOB_CPU_ARCH = leon3 or GLOB_CPU_ARCH = ibex generate

  hbus_pnp_gen : process (ahbso, noc_ahbso, noc_ahbso_2) is
  begin  -- process hbus_pnp_gen
    ctrl_ahbso <= noc_ahbso;

    for i in 0 to NAHBSLV - 1 loop
      if slm_ahb_mask(i) = '1' then
        ctrl_ahbso(i) <= noc_ahbso_2(i);
      end if;

      if this_local_ahb_en(i) = '1' then
        ctrl_ahbso(i) <= ahbso(i);
      end if;
    end loop;  -- i

  end process hbus_pnp_gen;

  ahb0 : ahbctrl                        -- AHB arbiter/multiplexer
    generic map (defmast => CFG_DEFMST, split => CFG_SPLIT,
                 rrobin  => CFG_RROBIN, ioaddr => CFG_AHBIO, fpnpen => CFG_FPNPEN,
                 nahbm   => maxahbm, nahbs => maxahbs,
                 cfgmask => ahb_cfgmask)
    port map (rst, clk_feedthru, ahbmi, ahbmo, ahbsi, ctrl_ahbso);


  -- apb2noc proxy handles pindex and pconfig assignments
  -- All APB slaves in the CPU tile are seen as remote for the CPU, even those
  -- that are local to the tile. This allows any SoC master to access these slaves.
  -- Requests from the CPU are forwarded to an apb2noc proxy, then to the
  -- router. Requests for local slaves reenter immediately the tile and are
  -- served by a noc2apb proxy. All other requests will reach the destination
  -- tile. The AHB2APB bridge has been modified to be latency insensitive.
  apb0 : patient_apbctrl                -- AHB/APB bridge
    generic map (hindex     => ahb2apb_hindex, haddr => CFG_APBADDR, hmask => ahb2apb_hmask, nslaves => NAPBSLV,
                 remote_apb => this_remote_apb_slv_en)
    port map (rst, clk_feedthru, ahbsi, ahbso(ahb2apb_hindex), apbi, apbo, apb_req, apb_ack);

  end generate leon3_bus_gen;

  -----------------------------------------------------------------------------
  -- Drive unused bus ports
  -----------------------------------------------------------------------------

  leon3_bus_not_driven_gen: if GLOB_CPU_ARCH = leon3 or GLOB_CPU_ARCH = ibex generate

  -- Master hindex must match cpu_id. This restriction only applies to LEON3
  nam1 : for i in 1 to CFG_NCPU_TILE - 1 generate
    ahbmo(i) <= ahbm_none;
  end generate;

  nam2 : for i in CFG_NCPU_TILE + CFG_L2_ENABLE to NAHBMST-1 generate
    ahbmo(i) <= ahbm_none;
  end generate;

  no_hslv_gen : for i in 0 to NAHBSLV - 1 generate
    no_hslv_i_gen : if this_local_ahb_en(i) = '0' generate
      ahbso(i) <= ahbs_none;
    end generate no_hslv_i_gen;
  end generate no_hslv_gen;

  end generate leon3_bus_not_driven_gen;

  no_pslv_gen : for i in 0 to NAPBSLV - 1 generate
    -- NB: all local I/O-bus slaves are accessed through proxy as if they were
    -- remote. This allows any master in the system to access them
    no_pslv_i_gen : if this_local_apb_en(i) = '0' generate
      noc_apbo(i) <= apb_none;
    end generate no_pslv_i_gen;
  end generate no_pslv_gen;


  -----------------------------------------------------------------------------
  ---  Processor core
  -----------------------------------------------------------------------------

  --pragma translate_off
  process(clk_feedthru, rst)
  begin  -- process
    if rst = '1' then
      assert (GLOB_CPU_ARCH = leon3 or GLOB_CPU_ARCH = ariane or GLOB_CPU_ARCH = ibex) report "Processor core architecture not supported!" severity failure;
    end if;
  end process;
  --pragma translate_on

  -- Processor core reset
  cleanrstn <= rst and tile_config(ESP_CSR_VALID_LSB);

  -- SRST (soft reset) must be asserted twice:
  -- In between the two reset period, a program can be loaded to both the
  -- bootrom and the system main memory.
  -- The reset pulse is longer than one cycle, so we need to detect both edges
  cpu_rstn_state_update: process (clk_feedthru, rst) is
  begin  -- process cpu_rstn_gen
    if rst = '0' then                 -- asynchronous reset (active low)
      cpu_rstn_state <= por;
    elsif clk_feedthru'event and clk_feedthru = '1' then  -- rising clock edge
      cpu_rstn_state <= cpu_rstn_next;
    end if;
  end process cpu_rstn_state_update;

  cpu_rstn_gen_sim: if SIMULATION = true generate

    cpu_rstn_sim_fsm: process (cpu_rstn_state, cleanrstn) is
    begin
      cpu_rstn_next <= cpu_rstn_state;
      cpurstn <= '0';

      case cpu_rstn_state is

        when por =>
          if cleanrstn = '1' then
            cpu_rstn_next <= soft_reset_1_h;
          end if;

        when soft_reset_1_h =>
          cpu_rstn_next <= soft_reset_1_l;

        when soft_reset_1_l =>
          cpu_rstn_next <= soft_reset_2_h;

        when soft_reset_2_h =>
          cpu_rstn_next <= soft_reset_2_l;

        when soft_reset_2_l =>
          cpu_rstn_next <= soft_reset_3_h;

        when soft_reset_3_h =>
          cpu_rstn_next <= soft_reset_3_l;

        when soft_reset_3_l =>
          cpu_rstn_next <= soft_reset_4_h;

        when soft_reset_4_h =>
          cpu_rstn_next <= run;

        when run =>
          cpurstn <= '1';

        when others =>
          cpu_rstn_next <= por;

      end case;
    end process cpu_rstn_sim_fsm;

  end generate cpu_rstn_gen_sim;

  cpu_rstn_gen: if SIMULATION = false generate

    cpu_rstn_fsm: process (cpu_rstn_state, srst) is
    begin  -- process cpu_rstn_fsm

      cpu_rstn_next <= cpu_rstn_state;
      cpurstn <= '0';

      case cpu_rstn_state is

        when por =>
          if srst = '1' then
            cpu_rstn_next <= soft_reset_1_h;
          end if;

        when soft_reset_1_h =>
          if srst = '0' then
            cpu_rstn_next <= soft_reset_1_l;
          end if;

        when soft_reset_1_l =>
          if srst = '1' then
            cpu_rstn_next <= soft_reset_2_h;
          end if;

        when soft_reset_2_h =>
          if srst = '0' then
            cpu_rstn_next <= soft_reset_2_l;
          end if;

        when soft_reset_2_l =>
          if srst = '1' then
            cpu_rstn_next <= soft_reset_3_h;
          end if;

        when soft_reset_3_h =>
          if srst = '0' then
            cpu_rstn_next <= soft_reset_3_l;
          end if;

        when soft_reset_3_l =>
          if srst = '1' then
            cpu_rstn_next <= soft_reset_4_h;
          end if;

        when soft_reset_4_h =>
          if srst = '0' then
            cpu_rstn_next <= run;
          end if;

        when run =>
          cpurstn <= '1';
          if srst = '1' then
            cpu_rstn_next <= soft_reset_1_h;
          end if;

        when others =>
          cpu_rstn_next <= por;

      end case;
    end process cpu_rstn_fsm;

  end generate cpu_rstn_gen;


  -- Leon3
  leon3_cpu_gen: if GLOB_CPU_ARCH = leon3 generate

  leon3_0 : leon3s
    generic map (0, CFG_FABTECH, CFG_FABTECH, CFG_NWIN, CFG_DSU, CFG_FPU, CFG_V8,
                 0, CFG_MAC, pclow, CFG_NOTAG, CFG_NWP, CFG_ICEN, CFG_IREPL, CFG_ISETS, CFG_ILINE,
                 CFG_ISETSZ, CFG_ILOCK, CFG_DCEN, CFG_DREPL, CFG_DSETS, CFG_DLINE, CFG_DSETSZ,
                 CFG_DLOCK, CFG_DSNOOP, CFG_ILRAMEN, CFG_ILRAMSZ, CFG_ILRAMADDR, CFG_DLRAMEN,
                 CFG_DLRAMSZ, CFG_DLRAMADDR, CFG_MMUEN, CFG_ITLBNUM, CFG_DTLBNUM, CFG_TLB_TYPE, CFG_TLB_REP,
                 CFG_LDDEL, disas, CFG_ITBSZ, CFG_PWD, CFG_SVT, CFG_RSTADDR, CFG_NCPU_TILE-1,
                 CFG_DFIXED, CFG_SCAN, CFG_MMU_PAGE, CFG_BP)
    port map (clk_feedthru, cpurstn, this_cpu_id, ahbmi, ahbmo(0), ahbsi, ahbso, dflush,
              irqi, irqo_int, dbgi, dbgo);

  dbgi <= dbgi_none;
  cpuerr <= not dbgo.error;
  irqo <= irqo_int;

  end generate leon3_cpu_gen;

  -- Ibex
  ibex_cpu_gen: if GLOB_CPU_ARCH = ibex generate
    ibex_ahb_wrap_1: ibex_ahb_wrap
      generic map (
        hindex     => 0,
        ROMBase    => X"0000_0000")
      port map (
        rstn      => cpurstn,
        clk       => clk_feedthru,
        HART_ID   => this_cpu_id_lv(31 downto 0),
        irq       => irq,
        timer_irq => timer_irq,
        ipi       => ipi,
        core_idle => core_idle,
        ahbmi     => ahbmi,
        ahbmo     => ahbmo(0));

    -- We handle I/O with a model of the UART. Therefore when core writes
    -- `to_host` we've reached the call to exit
    cpuerr <= '1' when  ahbmo(0).htrans /= HTRANS_IDLE and ahbmo(0).haddr = X"8000149C" else '0';

    -- L1 is only present optionally for instructions; no need to flush it
    -- L2 can be flushed immediately when necessary.
    dflush <= '1';

    -- RISC-V PLIC/CLINT outputs
    irq       <= irqi.irl(1 downto 0);
    timer_irq <= irqi.irl(2);
    ipi       <= irqi.irl(3);

    -- IRQ claim/ack occurs via memory-mapped registers
    irqo <= irq_out_none;
  end generate ibex_cpu_gen;

  -- Ariane
  ariane_cpu_gen: if GLOB_CPU_ARCH = ariane generate

    ariane_axi_wrap_1: ariane_axi_wrap
      generic map (
        NMST             => 2,
        NSLV             => 6,
        ROMBase          => X"0000_0000_0001_0000",
        ROMLength        => X"0000_0000_0001_0000",
        APBBase          => X"0000_0000" & conv_std_logic_vector(CFG_APBADDR, 12) & X"0_0000",
        APBLength        => X"0000_0000_1000_0000",
        CLINTBase        => X"0000_0000_0200_0000",
        CLINTLength      => X"0000_0000_000C_0000",
        SLMBase          => X"0000_0000_0400_0000",
        SLMLength        => X"0000_0000_0400_0000",  -- Reserving up to 64MB; devtree can set less
        SLMDDRBase       => X"0000_0000_C000_0000",
        SLMDDRLength     => X"0000_0000_4000_0000",  -- Reserving up to 1GB; devtree can set less
        DRAMBase         => X"0000_0000" & conv_std_logic_vector(ddr_haddr(0), 12) & X"0_0000",
        DRAMLength       => X"0000_0000_4000_0000",
        DRAMCachedLength => X"0000_0000_4000_0000",  -- TODO: length set automatically to match devtree
        NFU_PRESENT      => this_has_nfu)
      port map (
        clk         => clk_feedthru,
        rstn        => cpurstn,
        HART_ID     => this_cpu_id_lv,
        irq         => irq,
        timer_irq   => timer_irq,
        ipi         => ipi,
        romi        => mosi(0),
        romo        => somi(0),
        drami       => ariane_drami,
        dramo       => ariane_dramo,
        clinti      => mosi(2),
        clinto      => somi(2),
        slmi        => mosi(3),
        slmo        => somi(3),
        slmddri     => mosi(4),
        slmddro     => somi(4),
        ace_req     => ace_req,
        ace_resp    => ace_resp,
        apbi        => apbi,
        apbo        => apbo,
        apb_req     => apb_req,
        apb_ack     => apb_ack,
        fence_l2    => fence_l2,
        flush_l1    => flush_l1,
        flush_done  => dflush
      );

    -- exit() writes to this address right before completing the program
    -- Next instruction is a jump to current PC.
    cpuerr <= '1' when ariane_drami.aw.addr = X"80001000" and ariane_drami.aw.valid = '1' else '0';

    -- RISC-V PLIC/CLINT outputs
    irq       <= irqi.irl(1 downto 0);
    timer_irq <= irqi.irl(2);
    ipi       <= irqi.irl(3);

    -- IRQ claim/ack occurs via memory-mapped registers
    irqo <= irq_out_none;

  end generate ariane_cpu_gen;

  -----------------------------------------------------------------------------
  -- Services
  -----------------------------------------------------------------------------

  l2_rstn <= cpurstn and rst;

  with_cache_coherence : if CFG_L2_ENABLE /= 0 generate

    -- Memory access w/ cache coherence (write-back L2 cache)
    l2_wrapper_1 : l2_wrapper
      generic map (
        tech          => CFG_FABTECH,
        sets          => CFG_L2_SETS,
        ways          => CFG_L2_WAYS,
        little_end    => GLOB_CPU_RISCV,
        hindex_mst    => CFG_NCPU_TILE,
        pindex        => 1,
        pirq          => CFG_SLD_L2_CACHE_IRQ,
        mem_hindex    => ddr_hindex(0),
        mem_hconfig   => cpu_tile_mig7_hconfig,
        mem_num       => CFG_NMEM_TILE,
        mem_info      => tile_mem_list(0 to MEM_ID_RANGE_MSB),
        cache_y       => cache_y,
        cache_x       => cache_x,
        cache_tile_id => cache_tile_id)
      port map (
        rst                        => l2_rstn,
        clk                        => clk_feedthru,
        local_y                    => this_local_y,
        local_x                    => this_local_x,
        pconfig                    => this_l2_pconfig,
        cache_id                   => this_cache_id,
        tile_id                    => tile_id,
        ahbsi                      => cache_ahbsi,
        ahbso                      => cache_ahbso,
        ahbmi                      => ahbmi,
        ahbmo                      => ahbmo(CFG_NCPU_TILE),
        mosi                       => cache_drami,
        somi                       => cache_dramo,
        ace_req                    => ace_req,
        ace_resp                   => ace_resp,
        apbi                       => noc_apbi,
        apbo                       => noc_apbo(1),
        flush                      => dflush,
        flush_l1                   => flush_l1,
        coherence_req_wrreq        => coherence_req_wrreq,
        coherence_req_data_in      => coherence_req_data_in,
        coherence_req_full         => coherence_req_full,
        coherence_fwd_rdreq        => coherence_fwd_rdreq,
        coherence_fwd_data_out     => coherence_fwd_data_out,
        coherence_fwd_empty        => coherence_fwd_empty,
        coherence_rsp_rcv_rdreq    => coherence_rsp_rcv_rdreq,
        coherence_rsp_rcv_data_out => coherence_rsp_rcv_data_out,
        coherence_rsp_rcv_empty    => coherence_rsp_rcv_empty,
        coherence_rsp_snd_wrreq    => coherence_rsp_snd_wrreq,
        coherence_rsp_snd_data_in  => coherence_rsp_snd_data_in,
        coherence_rsp_snd_full     => coherence_rsp_snd_full,
        coherence_fwd_snd_wrreq    => coherence_fwd_snd_wrreq,
        coherence_fwd_snd_data_in  => coherence_fwd_snd_data_in,
        coherence_fwd_snd_full     => coherence_fwd_snd_full,
        mon_cache                  => mon_cache_int,
        fence_l2                   => fence_l2
        );

  end generate with_cache_coherence;

  leon3_cpu_tile_services_gen: if GLOB_CPU_ARCH = leon3 or GLOB_CPU_ARCH = ibex generate

  leon3_no_cache_coherence : if CFG_L2_ENABLE = 0 generate
    coherence_rsp_snd_data_in <= (others => '0');
    coherence_rsp_snd_wrreq   <= '0';
    coherence_fwd_rdreq       <= '0';
    mon_cache_int                 <= monitor_cache_none;

    -- Remote uncached slaves, including memory
    -- Memory request/response sue planes 1 and 3; other slaves use plane 5
    ahbslv2noc_1 : ahbslv2noc
      generic map (
        tech             => CFG_FABTECH,
        hindex           => this_remote_ahb_slv_en,
        hconfig          => cpu_tile_fixed_ahbso_hconfig,
        mem_hindex       => ddr_hindex(0),
        mem_num          => CFG_NMEM_TILE,
        mem_info         => tile_mem_list,
        slv_y            => tile_y(io_tile_id),
        slv_x            => tile_x(io_tile_id),
        retarget_for_dma => 0,
        dma_length       => CFG_DLINE)
      port map (
        rst                        => cleanrstn,
        clk                        => clk_feedthru,
        local_y                    => this_local_y,
        local_x                    => this_local_x,
        ahbsi                      => ahbsi,
        ahbso                      => noc_ahbso,
        dma_selected               => '0',
        coherence_req_wrreq        => coherence_req_wrreq,
        coherence_req_data_in      => coherence_req_data_in,
        coherence_req_full         => coherence_req_full,
        coherence_rsp_rcv_rdreq    => coherence_rsp_rcv_rdreq,
        coherence_rsp_rcv_data_out => coherence_rsp_rcv_data_out,
        coherence_rsp_rcv_empty    => coherence_rsp_rcv_empty,
        remote_ahbs_snd_wrreq      => remote_ahbs_snd_wrreq,
        remote_ahbs_snd_data_in    => remote_ahbs_snd_data_in,
        remote_ahbs_snd_full       => remote_ahbs_snd_full,
        remote_ahbs_rcv_rdreq      => remote_ahbs_rcv_rdreq,
        remote_ahbs_rcv_data_out   => remote_ahbs_rcv_data_out,
        remote_ahbs_rcv_empty      => remote_ahbs_rcv_empty);

  end generate leon3_no_cache_coherence;

  leon3_with_cache_coherence : if CFG_L2_ENABLE /= 0 generate

    ahbso(ddr_hindex(0)) <= cache_ahbso;
    cache_ahbsi <= ahbsi;

    ace_resp <= ace_resp_none;

    -- Remote uncached slaves
    ahbslv2noc_1 : ahbslv2noc
      generic map (
        tech             => CFG_FABTECH,
        hindex           => this_remote_ahb_slv_en,
        hconfig          => cpu_tile_fixed_ahbso_hconfig,
        mem_hindex       => ddr_hindex(0),
        mem_num          => CFG_NMEM_TILE,
        mem_info         => tile_mem_list,
        slv_y            => tile_y(io_tile_id),
        slv_x            => tile_x(io_tile_id),
        retarget_for_dma => 0,
        dma_length       => CFG_DLINE)
      port map (
        rst                        => cleanrstn,
        clk                        => clk_feedthru,
        local_y                    => this_local_y,
        local_x                    => this_local_x,
        ahbsi                      => ahbsi,
        ahbso                      => noc_ahbso,
        dma_selected               => '0',
        coherence_req_wrreq        => open,
        coherence_req_data_in      => open,
        coherence_req_full         => '0',
        coherence_rsp_rcv_rdreq    => open,
        coherence_rsp_rcv_data_out => (others => '0'),
        coherence_rsp_rcv_empty    => '1',
        remote_ahbs_snd_wrreq      => remote_ahbs_snd_wrreq,
        remote_ahbs_snd_data_in    => remote_ahbs_snd_data_in,
        remote_ahbs_snd_full       => remote_ahbs_snd_full,
        remote_ahbs_rcv_rdreq      => remote_ahbs_rcv_rdreq,
        remote_ahbs_rcv_data_out   => remote_ahbs_rcv_data_out,
        remote_ahbs_rcv_empty      => remote_ahbs_rcv_empty);

  end generate leon3_with_cache_coherence;

  -- Remote uncached slaves: shared-local memory; using DMA planes
  ahbslv2noc_3 : ahbslv2noc
    generic map (
      tech             => CFG_FABTECH,
      hindex           => slm_ahb_mask,
      hconfig          => cpu_tile_fixed_ahbso_hconfig,
      mem_hindex       => -1,
      mem_num          => CFG_NSLM_TILE + CFG_NSLMDDR_TILE,
      mem_info         => tile_slm_list,
      slv_y            => tile_y(io_tile_id),
      slv_x            => tile_x(io_tile_id),
      retarget_for_dma => 0,
      dma_length       => CFG_DLINE)
    port map (
      rst                        => cleanrstn,
      clk                        => clk_feedthru,
      local_y                    => this_local_y,
      local_x                    => this_local_x,
      ahbsi                      => ahbsi,
      ahbso                      => noc_ahbso_2,
      dma_selected               => '0',
      coherence_req_wrreq        => dma_snd_wrreq,
      coherence_req_data_in      => dma_snd_data_in_cpu,
      coherence_req_full         => dma_snd_full,
      coherence_rsp_rcv_rdreq    => dma_rcv_rdreq,
      coherence_rsp_rcv_data_out => dma_rcv_data_out,
      coherence_rsp_rcv_empty    => dma_rcv_empty,
      remote_ahbs_snd_wrreq      => open,
      remote_ahbs_snd_data_in    => open,
      remote_ahbs_snd_full       => '0',
      remote_ahbs_rcv_rdreq      => open,
      remote_ahbs_rcv_data_out   => (others => '0'),
      remote_ahbs_rcv_empty      => '1');

  end generate leon3_cpu_tile_services_gen;


  ariane_cpu_tile_services_gen: if GLOB_CPU_ARCH = ariane generate

    ariane_with_cache_coherence: if CFG_L2_ENABLE /= 0 generate
      cache_drami <= ariane_drami;
      ariane_dramo <= cache_dramo;

      mosi(1) <= axi_mosi_none;

      cache_ahbsi <= ahbs_in_none;

      axislv2noc_1: axislv2noc
        generic map (
          tech         => CFG_FABTECH,
          nmst         => 3,
          retarget_for_dma => 0,
          mem_axi_port => 1,
          mem_num      => CFG_NMEM_TILE,
          mem_info     => tile_mem_list,
          slv_y        => tile_y(io_tile_id),
          slv_x        => tile_x(io_tile_id))
        port map (
          rst                        => rst,
          clk                        => clk_feedthru,
          local_y                    => this_local_y,
          local_x                    => this_local_x,
          mosi                       => mosi(0 to 2),
          somi                       => somi(0 to 2),
          coherence_req_wrreq        => open,
          coherence_req_data_in      => open,
          coherence_req_full         => '0',
          coherence_rsp_rcv_rdreq    => open,
          coherence_rsp_rcv_data_out => (others => '0'),
          coherence_rsp_rcv_empty    => '1',
          remote_ahbs_snd_wrreq      => remote_ahbs_snd_wrreq,
          remote_ahbs_snd_data_in    => remote_ahbs_snd_data_in,
          remote_ahbs_snd_full       => remote_ahbs_snd_full,
          remote_ahbs_rcv_rdreq      => remote_ahbs_rcv_rdreq,
          remote_ahbs_rcv_data_out   => remote_ahbs_rcv_data_out,
          remote_ahbs_rcv_empty      => remote_ahbs_rcv_empty);

    end generate ariane_with_cache_coherence;

    ariane_no_cache_coherence : if CFG_L2_ENABLE = 0 generate
      cache_drami <= axi_mosi_none;
      ace_req     <= ace_req_none;

      mosi(1) <= ariane_drami;
      ariane_dramo <= somi(1);

      coherence_rsp_snd_data_in <= (others => '0');
      coherence_rsp_snd_wrreq   <= '0';
      coherence_fwd_rdreq       <= '0';
      mon_cache_int             <= monitor_cache_none;

      axislv2noc_1: axislv2noc
        generic map (
          tech         => CFG_FABTECH,
          nmst         => 3,
          retarget_for_dma => 0,
          mem_axi_port => 1,
          mem_num      => CFG_NMEM_TILE,
          mem_info     => tile_mem_list,
          slv_y        => tile_y(io_tile_id),
          slv_x        => tile_x(io_tile_id))
        port map (
          rst                        => cleanrstn,
          clk                        => clk_feedthru,
          local_y                    => this_local_y,
          local_x                    => this_local_x,
          mosi                       => mosi(0 to 2),
          somi                       => somi(0 to 2),
          coherence_req_wrreq        => coherence_req_wrreq,
          coherence_req_data_in      => coherence_req_data_in,
          coherence_req_full         => coherence_req_full,
          coherence_rsp_rcv_rdreq    => coherence_rsp_rcv_rdreq,
          coherence_rsp_rcv_data_out => coherence_rsp_rcv_data_out,
          coherence_rsp_rcv_empty    => coherence_rsp_rcv_empty,
          remote_ahbs_snd_wrreq      => remote_ahbs_snd_wrreq,
          remote_ahbs_snd_data_in    => remote_ahbs_snd_data_in,
          remote_ahbs_snd_full       => remote_ahbs_snd_full,
          remote_ahbs_rcv_rdreq      => remote_ahbs_rcv_rdreq,
          remote_ahbs_rcv_data_out   => remote_ahbs_rcv_data_out,
          remote_ahbs_rcv_empty      => remote_ahbs_rcv_empty);

    end generate ariane_no_cache_coherence;

    -- Remote uncached slaves: shared-local memory; using DMA planes
    axislv2noc_3: axislv2noc
      generic map (
        tech         => CFG_FABTECH,
        nmst         => 2,
        retarget_for_dma => 0,
        mem_axi_port => -1,
        mem_num      => CFG_NSLM_TILE + CFG_NSLMDDR_TILE,
        mem_info     => tile_slm_list,
        slv_y        => tile_y(io_tile_id),
        slv_x        => tile_x(io_tile_id))
      port map (
        rst                        => cleanrstn,
        clk                        => clk_feedthru,
        local_y                    => this_local_y,
        local_x                    => this_local_x,
        mosi                       => mosi(3 to 4),
        somi                       => somi(3 to 4),
        coherence_req_wrreq        => dma_snd_wrreq,
        coherence_req_data_in      => dma_snd_data_in_cpu,
        coherence_req_full         => dma_snd_full,
        coherence_rsp_rcv_rdreq    => dma_rcv_rdreq,
        coherence_rsp_rcv_data_out => dma_rcv_data_out,
        coherence_rsp_rcv_empty    => dma_rcv_empty,
        remote_ahbs_snd_wrreq      => open,
        remote_ahbs_snd_data_in    => open,
        remote_ahbs_snd_full       => '0',
        remote_ahbs_rcv_rdreq      => open,
        remote_ahbs_rcv_data_out   => (others => '0'),
        remote_ahbs_rcv_empty      => '1');

  end generate ariane_cpu_tile_services_gen;

  mon_cache <= mon_cache_int;

  -- DVFS
  dvfs_gen : if this_has_dvfs /= 0 and this_has_pll /= 0 generate
    dvfs_top_1 : dvfs_top
      generic map (
        tech          => CFG_FABTECH,
        extra_clk_buf => this_extra_clk_buf,
        pindex        => 2)
      port map (
        rst       => cleanrstn,
        clk       => clk_feedthru,
        paddr     => this_dvfs_paddr,
        pmask     => this_dvfs_pmask,
        refclk    => dvfs_clk,
        pllbypass => pllbypass,
        pllclk    => clk_feedthru,
        apbi      => noc_apbi,
        apbo      => noc_apbo(2),
        acc_idle  => mon_dvfs_in.acc_idle,
        traffic   => mon_dvfs_in.traffic,
        burst     => mon_dvfs_in.burst,
        mon_dvfs  => mon_dvfs_ctrl
        );

    mon_dvfs_int.clk       <= mon_dvfs_ctrl.clk;
    mon_dvfs_int.vf        <= mon_dvfs_ctrl.vf;
    mon_dvfs_int.transient <= mon_dvfs_ctrl.transient;
  end generate dvfs_gen;

  dvfs_no_master_or_no_dvfs : if this_has_dvfs = 0 or this_has_pll = 0 generate
      clk_feedthru <= dvfs_clk;

    process (clk_feedthru, rst)
    begin  -- process
      if rst = '0' then                 -- asynchronous reset (active low)
        mon_dvfs_int.vf <= "1000";
      elsif clk_feedthru'event and clk_feedthru = '1' then  -- rising clock edge
        if this_has_dvfs /= 0 then
          mon_dvfs_int.vf <= mon_dvfs_in.vf;
        end if;
      end if;
    end process;
    process (mon_dvfs_in)
    begin  -- process
      if this_has_dvfs = 1 then
        mon_dvfs_int.transient <= mon_dvfs_in.transient;
      else
        mon_dvfs_int.transient <= '0';
      end if;
    end process;
    mon_dvfs_int.clk <= clk_feedthru;
  end generate dvfs_no_master_or_no_dvfs;

  --Monitors
  cpu_monitor_gen: process (irqo_int, core_idle) is
  begin  -- process cpu_monitor_gen
    if GLOB_CPU_ARCH = leon3 then
      mon_dvfs_int.acc_idle <= irqo_int.pwd;
    elsif GLOB_CPU_ARCH = ibex then
      mon_dvfs_int.acc_idle <= core_idle;
    else
      mon_dvfs_int.acc_idle <= '0';
    end if;
  end process cpu_monitor_gen;
  mon_dvfs_int.traffic  <= '0';
  mon_dvfs_int.burst    <= '0';

  mon_dvfs <= mon_dvfs_int;

  mon_noc(1) <= noc1_mon_noc_vec;
  mon_noc(2) <= noc2_mon_noc_vec;
  mon_noc(3) <= noc3_mon_noc_vec;
  mon_noc(4) <= noc4_mon_noc_vec;
  mon_noc(5) <= noc5_mon_noc_vec;
  mon_noc(6) <= noc6_mon_noc_vec;

  -- Memory mapped registers
  cpu_tile_csr : esp_tile_csr
    generic map(
      pindex  => 0)
    port map(
      clk => clk_feedthru,
      rstn => rst,
      pconfig => this_csr_pconfig,
      mon_ddr => monitor_ddr_none,
      mon_mem => monitor_mem_none,
      mon_noc => mon_noc,
      mon_l2 => mon_cache_int,
      mon_llc => monitor_cache_none,
      mon_acc => monitor_acc_none,
      mon_dvfs => mon_dvfs_int,
      tile_config => tile_config,
      pm_config => open,
      pm_status => (others => (others => '0')),
      srst => srst,
      apbi => noc_apbi,
      apbo => noc_apbo(0)
    );

  -- I/O bus proxy - remote memory-mapped I/O accessed from local masters
  apb2noc_1 : apb2noc
    generic map (
      tech        => CFG_FABTECH,
      ncpu        => CFG_NCPU_TILE,
      apb_slv_en  => this_remote_apb_slv_en,
      apb_slv_cfg => fixed_apbo_pconfig,
      apb_slv_y   => apb_slv_y,
      apb_slv_x   => apb_slv_x)
    port map (
      rst                     => rst,
      clk                     => clk_feedthru,
      local_y                 => this_local_y,
      local_x                 => this_local_x,
      apbi                    => apbi,
      apbo                    => apbo,
      apb_req                 => apb_req,
      apb_ack                 => apb_ack,
      remote_apb_snd_wrreq    => remote_apb_snd_wrreq,
      remote_apb_snd_data_in  => remote_apb_snd_data_in,
      remote_apb_snd_full     => remote_apb_snd_full,
      remote_apb_rcv_rdreq    => remote_apb_rcv_rdreq,
      remote_apb_rcv_data_out => remote_apb_rcv_data_out,
      remote_apb_rcv_empty    => remote_apb_rcv_empty);

  -- I/O bus proxy - local memory-mapped I/O accessed from remote masters
  noc2apb_1 : noc2apb
    generic map (
      tech         => CFG_FABTECH,
      local_apb_en => this_local_apb_en)
    port map (
      rst              => rst,
      clk              => clk_feedthru,
      local_y          => this_local_y,
      local_x          => this_local_x,
      apbi             => noc_apbi,
      apbo             => noc_apbo,
      pready           => '1',
      dvfs_transient   => '0',
      apb_snd_wrreq    => apb_snd_wrreq,
      apb_snd_data_in  => apb_snd_data_in,
      apb_snd_full     => apb_snd_full,
      apb_rcv_rdreq    => apb_rcv_rdreq,
      apb_rcv_data_out => apb_rcv_data_out,
      apb_rcv_empty    => apb_rcv_empty);

  -- Interrupt level acknowledge - remote interrupt controller
  intack2noc_1 : intack2noc
    generic map (
      tech  => CFG_FABTECH,
      irq_y => tile_y(io_tile_id),
      irq_x => tile_x(io_tile_id))
    port map (
      rst                    => cleanrstn,
      clk                    => clk_feedthru,
      cpu_id                 => this_cpu_id,
      local_y                => this_local_y,
      local_x                => this_local_x,
      irqi                   => irqi,
      irqo                   => irqo,
      irqo_fifo_overflow     => open,
      remote_irq_rdreq       => remote_irq_rdreq,
      remote_irq_data_out    => remote_irq_data_out,
      remote_irq_empty       => remote_irq_empty,
      remote_irq_ack_wrreq   => remote_irq_ack_wrreq,
      remote_irq_ack_data_in => remote_irq_ack_data_in,
      remote_irq_ack_full    => remote_irq_ack_full);

  -----------------------------------------------------------------------------
  -- Tile queues
  -----------------------------------------------------------------------------

  -- Mark CPU DMA
  set_cpu_dma: process (dma_snd_data_in_cpu) is
  begin
    dma_snd_data_in <= dma_snd_data_in_cpu;
    if get_preamble(NOC_FLIT_SIZE, dma_snd_data_in_cpu) = PREAMBLE_HEADER then
      dma_snd_data_in(NOC_FLIT_SIZE - PREAMBLE_WIDTH - 4*YX_WIDTH - MSG_TYPE_WIDTH - 4 downto
                      NOC_FLIT_SIZE - PREAMBLE_WIDTH - 4*YX_WIDTH - MSG_TYPE_WIDTH - RESERVED_WIDTH) <= CPU_DMA;
    end if;
  end process set_cpu_dma;

  cpu_tile_q_1 : cpu_tile_q
    generic map (
      tech => CFG_FABTECH)
    port map (
      rst                        => rst,
      clk                        => clk_feedthru,
      coherence_req_wrreq        => coherence_req_wrreq,
      coherence_req_data_in      => coherence_req_data_in,
      coherence_req_full         => coherence_req_full,
      coherence_fwd_rdreq        => coherence_fwd_rdreq,
      coherence_fwd_data_out     => coherence_fwd_data_out,
      coherence_fwd_empty        => coherence_fwd_empty,
      coherence_rsp_rcv_rdreq    => coherence_rsp_rcv_rdreq,
      coherence_rsp_rcv_data_out => coherence_rsp_rcv_data_out,
      coherence_rsp_rcv_empty    => coherence_rsp_rcv_empty,
      coherence_rsp_snd_wrreq    => coherence_rsp_snd_wrreq,
      coherence_rsp_snd_data_in  => coherence_rsp_snd_data_in,
      coherence_rsp_snd_full     => coherence_rsp_snd_full,
      coherence_fwd_snd_wrreq    => coherence_fwd_snd_wrreq,
      coherence_fwd_snd_data_in  => coherence_fwd_snd_data_in,
      coherence_fwd_snd_full     => coherence_fwd_snd_full,
      dma_rcv_rdreq              => dma_rcv_rdreq,
      dma_rcv_data_out           => dma_rcv_data_out,
      dma_rcv_empty              => dma_rcv_empty,
      dma_snd_wrreq              => dma_snd_wrreq,
      dma_snd_data_in            => dma_snd_data_in,
      dma_snd_full               => dma_snd_full,
      remote_ahbs_snd_wrreq      => remote_ahbs_snd_wrreq,
      remote_ahbs_snd_data_in    => remote_ahbs_snd_data_in,
      remote_ahbs_snd_full       => remote_ahbs_snd_full,
      remote_ahbs_rcv_rdreq      => remote_ahbs_rcv_rdreq,
      remote_ahbs_rcv_data_out   => remote_ahbs_rcv_data_out,
      remote_ahbs_rcv_empty      => remote_ahbs_rcv_empty,
      apb_rcv_rdreq              => apb_rcv_rdreq,
      apb_rcv_data_out           => apb_rcv_data_out,
      apb_rcv_empty              => apb_rcv_empty,
      apb_snd_wrreq              => apb_snd_wrreq,
      apb_snd_data_in            => apb_snd_data_in,
      apb_snd_full               => apb_snd_full,
      remote_apb_rcv_rdreq       => remote_apb_rcv_rdreq,
      remote_apb_rcv_data_out    => remote_apb_rcv_data_out,
      remote_apb_rcv_empty       => remote_apb_rcv_empty,
      remote_apb_snd_wrreq       => remote_apb_snd_wrreq,
      remote_apb_snd_data_in     => remote_apb_snd_data_in,
      remote_apb_snd_full        => remote_apb_snd_full,
      remote_irq_rdreq           => remote_irq_rdreq,
      remote_irq_data_out        => remote_irq_data_out,
      remote_irq_empty           => remote_irq_empty,
      remote_irq_ack_wrreq       => remote_irq_ack_wrreq,
      remote_irq_ack_data_in     => remote_irq_ack_data_in,
      remote_irq_ack_full        => remote_irq_ack_full,
      noc1_out_data              => test1_output_port,
      noc1_out_void              => test1_data_void_out,
      noc1_out_stop              => test1_stop_out,
      noc1_in_data               => test1_input_port,
      noc1_in_void               => test1_data_void_in,
      noc1_in_stop               => test1_stop_in,
      noc2_out_data              => test2_output_port,
      noc2_out_void              => test2_data_void_out,
      noc2_out_stop              => test2_stop_out,
      noc2_in_data               => test2_input_port,
      noc2_in_void               => test2_data_void_in,
      noc2_in_stop               => test2_stop_in,
      noc3_out_data              => test3_output_port,
      noc3_out_void              => test3_data_void_out,
      noc3_out_stop              => test3_stop_out,
      noc3_in_data               => test3_input_port,
      noc3_in_void               => test3_data_void_in,
      noc3_in_stop               => test3_stop_in,
      noc4_out_data              => test4_output_port,
      noc4_out_void              => test4_data_void_out,
      noc4_out_stop              => test4_stop_out,
      noc4_in_data               => test4_input_port,
      noc4_in_void               => test4_data_void_in,
      noc4_in_stop               => test4_stop_in,
      noc5_out_data              => test5_output_port,
      noc5_out_void              => test5_data_void_out,
      noc5_out_stop              => test5_stop_out,
      noc5_in_data               => test5_input_port,
      noc5_in_void               => test5_data_void_in,
      noc5_in_stop               => test5_stop_in,
      noc6_out_data              => test6_output_port,
      noc6_out_void              => test6_data_void_out,
      noc6_out_stop              => test6_stop_out,
      noc6_in_data               => test6_input_port,
      noc6_in_void               => test6_data_void_in,
      noc6_in_stop               => test6_stop_in);

end;<|MERGE_RESOLUTION|>--- conflicted
+++ resolved
@@ -41,15 +41,11 @@
     this_has_dvfs      : integer range 0 to 1 := 0;
     this_has_pll       : integer range 0 to 1 := 0;
     this_has_dco       : integer range 0 to 1 := 0;
-<<<<<<< HEAD
     this_extra_clk_buf : integer range 0 to 1 := 0;
     test_if_en         : integer range 0 to 1 := 0;
     this_has_nfu       : integer range 0 to 1 := 0;
     ROUTER_PORTS       : ports_vec := "11111";
     HAS_SYNC           : integer range 0 to 1 := 1);
-=======
-    this_extra_clk_buf : integer range 0 to 1 := 0);
->>>>>>> 8c697c4d
   port (
     raw_rstn           : in  std_ulogic;
     tile_rst           : in  std_ulogic;
