-- Copyright (c) 2011-2022 Columbia University, System Level Design Group
-- SPDX-License-Identifier: Apache-2.0

library ieee;
use ieee.std_logic_1164.all;

use work.esp_global.all;

use work.amba.all;
use work.stdlib.all;
use work.sld_devices.all;
use work.devices.all;

use work.gencomp.all;
use work.genacc.all;

use work.monitor_pkg.all;
use work.nocpackage.all;
use work.cachepackage.all;
use work.allcaches.all;

use work.coretypes.all;
use work.esp_acc_regmap.all;

package tile is

  component cpu_tile_q
    generic (
      tech : integer);
    port (
      rst                        : in  std_ulogic;
      clk                        : in  std_ulogic;
      coherence_req_wrreq        : in  std_ulogic;
      coherence_req_data_in      : in  noc_flit_type;
      coherence_req_full         : out std_ulogic;
      coherence_fwd_rdreq        : in  std_ulogic;
      coherence_fwd_data_out     : out noc_flit_type;
      coherence_fwd_empty        : out std_ulogic;
      coherence_rsp_rcv_rdreq    : in  std_ulogic;
      coherence_rsp_rcv_data_out : out noc_flit_type;
      coherence_rsp_rcv_empty    : out std_ulogic;
      coherence_rsp_snd_wrreq    : in  std_ulogic;
      coherence_rsp_snd_data_in  : in  noc_flit_type;
      coherence_rsp_snd_full     : out std_ulogic;
      coherence_fwd_snd_wrreq    : in  std_ulogic;
      coherence_fwd_snd_data_in  : in  noc_flit_type;
      coherence_fwd_snd_full     : out std_ulogic;
      dma_rcv_rdreq              : in  std_ulogic;
      dma_rcv_data_out           : out noc_flit_type;
      dma_rcv_empty              : out std_ulogic;
      dma_snd_wrreq              : in  std_ulogic;
      dma_snd_data_in            : in  noc_flit_type;
      dma_snd_full               : out std_ulogic;
      remote_ahbs_snd_wrreq      : in  std_ulogic;
      remote_ahbs_snd_data_in    : in  misc_noc_flit_type;
      remote_ahbs_snd_full       : out std_ulogic;
      remote_ahbs_rcv_rdreq      : in  std_ulogic;
      remote_ahbs_rcv_data_out   : out misc_noc_flit_type;
      remote_ahbs_rcv_empty      : out std_ulogic;
      apb_rcv_rdreq              : in  std_ulogic;
      apb_rcv_data_out           : out misc_noc_flit_type;
      apb_rcv_empty              : out std_ulogic;
      apb_snd_wrreq              : in  std_ulogic;
      apb_snd_data_in            : in  misc_noc_flit_type;
      apb_snd_full               : out std_ulogic;
      remote_apb_rcv_rdreq       : in  std_ulogic;
      remote_apb_rcv_data_out    : out misc_noc_flit_type;
      remote_apb_rcv_empty       : out std_ulogic;
      remote_apb_snd_wrreq       : in  std_ulogic;
      remote_apb_snd_data_in     : in  misc_noc_flit_type;
      remote_apb_snd_full        : out std_ulogic;
      remote_irq_rdreq           : in  std_ulogic;
      remote_irq_data_out        : out misc_noc_flit_type;
      remote_irq_empty           : out std_ulogic;
      remote_irq_ack_wrreq       : in  std_ulogic;
      remote_irq_ack_data_in     : in  misc_noc_flit_type;
      remote_irq_ack_full        : out std_ulogic;
      noc1_out_data              : in  noc_flit_type;
      noc1_out_void              : in  std_ulogic;
      noc1_out_stop              : out std_ulogic;
      noc1_in_data               : out noc_flit_type;
      noc1_in_void               : out std_ulogic;
      noc1_in_stop               : in  std_ulogic;
      noc2_out_data              : in  noc_flit_type;
      noc2_out_void              : in  std_ulogic;
      noc2_out_stop              : out std_ulogic;
      noc2_in_data               : out noc_flit_type;
      noc2_in_void               : out std_ulogic;
      noc2_in_stop               : in  std_ulogic;
      noc3_out_data              : in  noc_flit_type;
      noc3_out_void              : in  std_ulogic;
      noc3_out_stop              : out std_ulogic;
      noc3_in_data               : out noc_flit_type;
      noc3_in_void               : out std_ulogic;
      noc3_in_stop               : in  std_ulogic;
      noc4_out_data              : in  noc_flit_type;
      noc4_out_void              : in  std_ulogic;
      noc4_out_stop              : out std_ulogic;
      noc4_in_data               : out noc_flit_type;
      noc4_in_void               : out std_ulogic;
      noc4_in_stop               : in  std_ulogic;
      noc5_out_data              : in  misc_noc_flit_type;
      noc5_out_void              : in  std_ulogic;
      noc5_out_stop              : out std_ulogic;
      noc5_in_data               : out misc_noc_flit_type;
      noc5_in_void               : out std_ulogic;
      noc5_in_stop               : in  std_ulogic;
      noc6_out_data              : in  noc_flit_type;
      noc6_out_void              : in  std_ulogic;
      noc6_out_stop              : out std_ulogic;
      noc6_in_data               : out noc_flit_type;
      noc6_in_void               : out std_ulogic;
      noc6_in_stop               : in  std_ulogic);
  end component;


  component misc_tile_q is
    generic (
      tech : integer);
    port (
      rst                          : in  std_ulogic;
      clk                          : in  std_ulogic;
      ahbs_rcv_rdreq               : in  std_ulogic;
      ahbs_rcv_data_out            : out misc_noc_flit_type;
      ahbs_rcv_empty               : out std_ulogic;
      ahbs_snd_wrreq               : in  std_ulogic;
      ahbs_snd_data_in             : in  misc_noc_flit_type;
      ahbs_snd_full                : out std_ulogic;
      remote_ahbs_rcv_rdreq        : in  std_ulogic;
      remote_ahbs_rcv_data_out     : out misc_noc_flit_type;
      remote_ahbs_rcv_empty        : out std_ulogic;
      remote_ahbs_snd_wrreq        : in  std_ulogic;
      remote_ahbs_snd_data_in      : in  misc_noc_flit_type;
      remote_ahbs_snd_full         : out std_ulogic;
      dma_rcv_rdreq                : in  std_ulogic;
      dma_rcv_data_out             : out noc_flit_type;
      dma_rcv_empty                : out std_ulogic;
      dma_snd_wrreq                : in  std_ulogic;
      dma_snd_data_in              : in  noc_flit_type;
      dma_snd_full                 : out std_ulogic;
      dma_snd_atleast_4slots       : out std_ulogic;
      dma_snd_exactly_3slots       : out std_ulogic;
      coherent_dma_rcv_rdreq       : in  std_ulogic;
      coherent_dma_rcv_data_out    : out noc_flit_type;
      coherent_dma_rcv_empty       : out std_ulogic;
      coherent_dma_snd_wrreq       : in  std_ulogic;
      coherent_dma_snd_data_in     : in  noc_flit_type;
      coherent_dma_snd_full        : out std_ulogic;
      apb_rcv_rdreq                : in  std_ulogic;
      apb_rcv_data_out             : out misc_noc_flit_type;
      apb_rcv_empty                : out std_ulogic;
      apb_snd_wrreq                : in  std_ulogic;
      apb_snd_data_in              : in  misc_noc_flit_type;
      apb_snd_full                 : out std_ulogic;
      remote_apb_rcv_rdreq         : in  std_ulogic;
      remote_apb_rcv_data_out      : out misc_noc_flit_type;
      remote_apb_rcv_empty         : out std_ulogic;
      remote_apb_snd_wrreq         : in  std_ulogic;
      remote_apb_snd_data_in       : in  misc_noc_flit_type;
      remote_apb_snd_full          : out std_ulogic;
      local_apb_rcv_rdreq          : in  std_ulogic;
      local_apb_rcv_data_out       : out misc_noc_flit_type;
      local_apb_rcv_empty          : out std_ulogic;
      local_remote_apb_snd_wrreq   : in  std_ulogic;
      local_remote_apb_snd_data_in : in  misc_noc_flit_type;
      local_remote_apb_snd_full    : out std_ulogic;
      irq_ack_rdreq                : in  std_ulogic;
      irq_ack_data_out             : out misc_noc_flit_type;
      irq_ack_empty                : out std_ulogic;
      irq_wrreq                    : in  std_ulogic;
      irq_data_in                  : in  misc_noc_flit_type;
      irq_full                     : out std_ulogic;
      interrupt_rdreq              : in  std_ulogic;
      interrupt_data_out           : out misc_noc_flit_type;
      interrupt_empty              : out std_ulogic;
      interrupt_ack_wrreq          : in  std_ulogic;
      interrupt_ack_data_in        : in  misc_noc_flit_type;
      interrupt_ack_full           : out std_ulogic;
      noc1_out_data                : in  noc_flit_type;
      noc1_out_void                : in  std_ulogic;
      noc1_out_stop                : out std_ulogic;
      noc1_in_data                 : out noc_flit_type;
      noc1_in_void                 : out std_ulogic;
      noc1_in_stop                 : in  std_ulogic;
      noc2_out_data                : in  noc_flit_type;
      noc2_out_void                : in  std_ulogic;
      noc2_out_stop                : out std_ulogic;
      noc2_in_data                 : out noc_flit_type;
      noc2_in_void                 : out std_ulogic;
      noc2_in_stop                 : in  std_ulogic;
      noc3_out_data                : in  noc_flit_type;
      noc3_out_void                : in  std_ulogic;
      noc3_out_stop                : out std_ulogic;
      noc3_in_data                 : out noc_flit_type;
      noc3_in_void                 : out std_ulogic;
      noc3_in_stop                 : in  std_ulogic;
      noc4_out_data                : in  noc_flit_type;
      noc4_out_void                : in  std_ulogic;
      noc4_out_stop                : out std_ulogic;
      noc4_in_data                 : out noc_flit_type;
      noc4_in_void                 : out std_ulogic;
      noc4_in_stop                 : in  std_ulogic;
      noc5_out_data                : in  misc_noc_flit_type;
      noc5_out_void                : in  std_ulogic;
      noc5_out_stop                : out std_ulogic;
      noc5_in_data                 : out misc_noc_flit_type;
      noc5_in_void                 : out std_ulogic;
      noc5_in_stop                 : in  std_ulogic;
      noc6_out_data                : in  noc_flit_type;
      noc6_out_void                : in  std_ulogic;
      noc6_out_stop                : out std_ulogic;
      noc6_in_data                 : out noc_flit_type;
      noc6_in_void                 : out std_ulogic;
      noc6_in_stop                 : in  std_ulogic);
  end component misc_tile_q;

  component mem_tile_q
    generic (
      tech : integer);
    port (
      rst                             : in  std_ulogic;
      clk                             : in  std_ulogic;
      coherence_req_rdreq             : in  std_ulogic;
      coherence_req_data_out          : out noc_flit_type;
      coherence_req_empty             : out std_ulogic;
      coherence_fwd_wrreq             : in  std_ulogic;
      coherence_fwd_data_in           : in  noc_flit_type;
      coherence_fwd_full              : out std_ulogic;
      coherence_rsp_snd_wrreq         : in  std_ulogic;
      coherence_rsp_snd_data_in       : in  noc_flit_type;
      coherence_rsp_snd_full          : out std_ulogic;
      coherence_rsp_rcv_rdreq         : in  std_ulogic;
      coherence_rsp_rcv_data_out      : out noc_flit_type;
      coherence_rsp_rcv_empty         : out std_ulogic;
      coherent_dma_snd_wrreq          : in  std_ulogic;
      coherent_dma_snd_data_in        : in  noc_flit_type;
      coherent_dma_snd_full           : out std_ulogic;
      coherent_dma_snd_atleast_4slots : out std_ulogic;
      coherent_dma_snd_exactly_3slots : out std_ulogic;
      dma_rcv_rdreq                   : in  std_ulogic;
      dma_rcv_data_out                : out noc_flit_type;
      dma_rcv_empty                   : out std_ulogic;
      coherent_dma_rcv_rdreq          : in  std_ulogic;
      coherent_dma_rcv_data_out       : out noc_flit_type;
      coherent_dma_rcv_empty          : out std_ulogic;
      dma_snd_wrreq                   : in  std_ulogic;
      dma_snd_data_in                 : in  noc_flit_type;
      dma_snd_full                    : out std_ulogic;
      dma_snd_atleast_4slots          : out std_ulogic;
      dma_snd_exactly_3slots          : out std_ulogic;
<<<<<<< HEAD
      coherent_dma_rcv_rdreq          : in  std_ulogic;
      coherent_dma_rcv_data_out       : out noc_flit_type;
      coherent_dma_rcv_empty          : out std_ulogic;
      coherent_dma_snd_wrreq          : in  std_ulogic;
      coherent_dma_snd_data_in        : in  noc_flit_type;
      coherent_dma_snd_full           : out std_ulogic;
      prc_dma_rcv_rdreq               : in  std_ulogic;
      prc_dma_rcv_data_out            : out noc_flit_type;
      prc_dma_rcv_empty               : out std_ulogic;
      prc_dma_snd_wrreq               : in  std_ulogic;
      prc_dma_snd_data_in             : in  noc_flit_type;
      prc_dma_snd_full                : out std_ulogic;
=======
      remote_ahbs_rcv_rdreq           : in  std_ulogic;
      remote_ahbs_rcv_data_out        : out misc_noc_flit_type;
      remote_ahbs_rcv_empty           : out std_ulogic;
      remote_ahbs_snd_wrreq           : in  std_ulogic;
      remote_ahbs_snd_data_in         : in  misc_noc_flit_type;
      remote_ahbs_snd_full            : out std_ulogic;
>>>>>>> 37daa5df
      apb_rcv_rdreq                   : in  std_ulogic;
      apb_rcv_data_out                : out misc_noc_flit_type;
      apb_rcv_empty                   : out std_ulogic;
      apb_snd_wrreq                   : in  std_ulogic;
      apb_snd_data_in                 : in  misc_noc_flit_type;
      apb_snd_full                    : out std_ulogic;
      noc1_out_data                   : in  noc_flit_type;
      noc1_out_void                   : in  std_ulogic;
      noc1_out_stop                   : out std_ulogic;
      noc1_in_data                    : out noc_flit_type;
      noc1_in_void                    : out std_ulogic;
      noc1_in_stop                    : in  std_ulogic;
      noc2_out_data                   : in  noc_flit_type;
      noc2_out_void                   : in  std_ulogic;
      noc2_out_stop                   : out std_ulogic;
      noc2_in_data                    : out noc_flit_type;
      noc2_in_void                    : out std_ulogic;
      noc2_in_stop                    : in  std_ulogic;
      noc3_out_data                   : in  noc_flit_type;
      noc3_out_void                   : in  std_ulogic;
      noc3_out_stop                   : out std_ulogic;
      noc3_in_data                    : out noc_flit_type;
      noc3_in_void                    : out std_ulogic;
      noc3_in_stop                    : in  std_ulogic;
      noc4_out_data                   : in  noc_flit_type;
      noc4_out_void                   : in  std_ulogic;
      noc4_out_stop                   : out std_ulogic;
      noc4_in_data                    : out noc_flit_type;
      noc4_in_void                    : out std_ulogic;
      noc4_in_stop                    : in  std_ulogic;
      noc5_out_data                   : in  misc_noc_flit_type;
      noc5_out_void                   : in  std_ulogic;
      noc5_out_stop                   : out std_ulogic;
      noc5_in_data                    : out misc_noc_flit_type;
      noc5_in_void                    : out std_ulogic;
      noc5_in_stop                    : in  std_ulogic;
      noc6_out_data                   : in  noc_flit_type;
      noc6_out_void                   : in  std_ulogic;
      noc6_out_stop                   : out std_ulogic;
      noc6_in_data                    : out noc_flit_type;
      noc6_in_void                    : out std_ulogic;
      noc6_in_stop                    : in  std_ulogic);
  end component;

  component slm_tile_q
    generic (
      tech : integer);
    port (
      rst                             : in  std_ulogic;
      clk                             : in  std_ulogic;
      coherent_dma_snd_wrreq          : in  std_ulogic;
      coherent_dma_snd_data_in        : in  noc_flit_type;
      coherent_dma_snd_full           : out std_ulogic;
      coherent_dma_snd_atleast_4slots : out std_ulogic;
      coherent_dma_snd_exactly_3slots : out std_ulogic;
      dma_rcv_rdreq                   : in  std_ulogic;
      dma_rcv_data_out                : out noc_flit_type;
      dma_rcv_empty                   : out std_ulogic;
      cpu_dma_rcv_rdreq               : in  std_ulogic;
      cpu_dma_rcv_data_out            : out noc_flit_type;
      cpu_dma_rcv_empty               : out std_ulogic;
      coherent_dma_rcv_rdreq          : in  std_ulogic;
      coherent_dma_rcv_data_out       : out noc_flit_type;
      coherent_dma_rcv_empty          : out std_ulogic;
      dma_snd_wrreq                   : in  std_ulogic;
      dma_snd_data_in                 : in  noc_flit_type;
      dma_snd_full                    : out std_ulogic;
      dma_snd_atleast_4slots          : out std_ulogic;
      dma_snd_exactly_3slots          : out std_ulogic;
      cpu_dma_snd_wrreq               : in  std_ulogic;
      cpu_dma_snd_data_in             : in  noc_flit_type;
      cpu_dma_snd_full                : out std_ulogic;
      remote_ahbs_rcv_rdreq           : in  std_ulogic;
      remote_ahbs_rcv_data_out        : out misc_noc_flit_type;
      remote_ahbs_rcv_empty           : out std_ulogic;
      remote_ahbs_snd_wrreq           : in  std_ulogic;
      remote_ahbs_snd_data_in         : in  misc_noc_flit_type;
      remote_ahbs_snd_full            : out std_ulogic;
      apb_rcv_rdreq                   : in  std_ulogic;
      apb_rcv_data_out                : out misc_noc_flit_type;
      apb_rcv_empty                   : out std_ulogic;
      apb_snd_wrreq                   : in  std_ulogic;
      apb_snd_data_in                 : in  misc_noc_flit_type;
      apb_snd_full                    : out std_ulogic;
      noc1_out_data                   : in  noc_flit_type;
      noc1_out_void                   : in  std_ulogic;
      noc1_out_stop                   : out std_ulogic;
      noc1_in_data                    : out noc_flit_type;
      noc1_in_void                    : out std_ulogic;
      noc1_in_stop                    : in  std_ulogic;
      noc2_out_data                   : in  noc_flit_type;
      noc2_out_void                   : in  std_ulogic;
      noc2_out_stop                   : out std_ulogic;
      noc2_in_data                    : out noc_flit_type;
      noc2_in_void                    : out std_ulogic;
      noc2_in_stop                    : in  std_ulogic;
      noc3_out_data                   : in  noc_flit_type;
      noc3_out_void                   : in  std_ulogic;
      noc3_out_stop                   : out std_ulogic;
      noc3_in_data                    : out noc_flit_type;
      noc3_in_void                    : out std_ulogic;
      noc3_in_stop                    : in  std_ulogic;
      noc4_out_data                   : in  noc_flit_type;
      noc4_out_void                   : in  std_ulogic;
      noc4_out_stop                   : out std_ulogic;
      noc4_in_data                    : out noc_flit_type;
      noc4_in_void                    : out std_ulogic;
      noc4_in_stop                    : in  std_ulogic;
      noc5_out_data                   : in  misc_noc_flit_type;
      noc5_out_void                   : in  std_ulogic;
      noc5_out_stop                   : out std_ulogic;
      noc5_in_data                    : out misc_noc_flit_type;
      noc5_in_void                    : out std_ulogic;
      noc5_in_stop                    : in  std_ulogic;
      noc6_out_data                   : in  noc_flit_type;
      noc6_out_void                   : in  std_ulogic;
      noc6_out_stop                   : out std_ulogic;
      noc6_in_data                    : out noc_flit_type;
      noc6_in_void                    : out std_ulogic;
      noc6_in_stop                    : in  std_ulogic);
  end component;


  component acc_tile_q
    generic (
      tech : integer);
    port (
      rst                        : in  std_ulogic;
      clk                        : in  std_ulogic;
      coherence_req_wrreq        : in  std_ulogic;
      coherence_req_data_in      : in  noc_flit_type;
      coherence_req_full         : out std_ulogic;
      coherence_fwd_rdreq        : in  std_ulogic;
      coherence_fwd_data_out     : out noc_flit_type;
      coherence_fwd_empty        : out std_ulogic;
      coherence_rsp_rcv_rdreq    : in  std_ulogic;
      coherence_rsp_rcv_data_out : out noc_flit_type;
      coherence_rsp_rcv_empty    : out std_ulogic;
      coherence_rsp_snd_wrreq    : in  std_ulogic;
      coherence_rsp_snd_data_in  : in  noc_flit_type;
      coherence_rsp_snd_full     : out std_ulogic;
      coherence_fwd_snd_wrreq    : in  std_ulogic;
      coherence_fwd_snd_data_in  : in  noc_flit_type;
      coherence_fwd_snd_full     : out std_ulogic;
      dma_rcv_rdreq              : in  std_ulogic;
      dma_rcv_data_out           : out noc_flit_type;
      dma_rcv_empty              : out std_ulogic;
      coherent_dma_snd_wrreq     : in  std_ulogic;
      coherent_dma_snd_data_in   : in  noc_flit_type;
      coherent_dma_snd_full      : out std_ulogic;
      dma_snd_wrreq              : in  std_ulogic;
      dma_snd_data_in            : in  noc_flit_type;
      dma_snd_full               : out std_ulogic;
      coherent_dma_rcv_rdreq     : in  std_ulogic;
      coherent_dma_rcv_data_out  : out noc_flit_type;
      coherent_dma_rcv_empty     : out std_ulogic;
      apb_rcv_rdreq              : in  std_ulogic;
      apb_rcv_data_out           : out misc_noc_flit_type;
      apb_rcv_empty              : out std_ulogic;
      apb_snd_wrreq              : in  std_ulogic;
      apb_snd_data_in            : in  misc_noc_flit_type;
      apb_snd_full               : out std_ulogic;
      interrupt_wrreq            : in  std_ulogic;
      interrupt_data_in          : in  misc_noc_flit_type;
      interrupt_full             : out std_ulogic;
      interrupt_ack_rdreq        : in  std_ulogic;
      interrupt_ack_data_out     : out misc_noc_flit_type;
      interrupt_ack_empty        : out std_ulogic;
      noc1_out_data              : in  noc_flit_type;
      noc1_out_void              : in  std_ulogic;
      noc1_out_stop              : out std_ulogic;
      noc1_in_data               : out noc_flit_type;
      noc1_in_void               : out std_ulogic;
      noc1_in_stop               : in  std_ulogic;
      noc2_out_data              : in  noc_flit_type;
      noc2_out_void              : in  std_ulogic;
      noc2_out_stop              : out std_ulogic;
      noc2_in_data               : out noc_flit_type;
      noc2_in_void               : out std_ulogic;
      noc2_in_stop               : in  std_ulogic;
      noc3_out_data              : in  noc_flit_type;
      noc3_out_void              : in  std_ulogic;
      noc3_out_stop              : out std_ulogic;
      noc3_in_data               : out noc_flit_type;
      noc3_in_void               : out std_ulogic;
      noc3_in_stop               : in  std_ulogic;
      noc4_out_data              : in  noc_flit_type;
      noc4_out_void              : in  std_ulogic;
      noc4_out_stop              : out std_ulogic;
      noc4_in_data               : out noc_flit_type;
      noc4_in_void               : out std_ulogic;
      noc4_in_stop               : in  std_ulogic;
      noc5_out_data              : in  misc_noc_flit_type;
      noc5_out_void              : in  std_ulogic;
      noc5_out_stop              : out std_ulogic;
      noc5_in_data               : out misc_noc_flit_type;
      noc5_in_void               : out std_ulogic;
      noc5_in_stop               : in  std_ulogic;
      noc6_out_data              : in  noc_flit_type;
      noc6_out_void              : in  std_ulogic;
      noc6_out_stop              : out std_ulogic;
      noc6_in_data               : out noc_flit_type;
      noc6_in_void               : out std_ulogic;
      noc6_in_stop               : in  std_ulogic);
  end component;


  component empty_tile_q is
    generic (
      tech : integer);
    port (
      rst              : in  std_ulogic;
      clk              : in  std_ulogic;
      apb_rcv_rdreq    : in  std_ulogic;
      apb_rcv_data_out : out misc_noc_flit_type;
      apb_rcv_empty    : out std_ulogic;
      apb_snd_wrreq    : in  std_ulogic;
      apb_snd_data_in  : in  misc_noc_flit_type;
      apb_snd_full     : out std_ulogic;
      noc1_out_data    : in  noc_flit_type;
      noc1_out_void    : in  std_ulogic;
      noc1_out_stop    : out std_ulogic;
      noc1_in_data     : out noc_flit_type;
      noc1_in_void     : out std_ulogic;
      noc1_in_stop     : in  std_ulogic;
      noc2_out_data    : in  noc_flit_type;
      noc2_out_void    : in  std_ulogic;
      noc2_out_stop    : out std_ulogic;
      noc2_in_data     : out noc_flit_type;
      noc2_in_void     : out std_ulogic;
      noc2_in_stop     : in  std_ulogic;
      noc3_out_data    : in  noc_flit_type;
      noc3_out_void    : in  std_ulogic;
      noc3_out_stop    : out std_ulogic;
      noc3_in_data     : out noc_flit_type;
      noc3_in_void     : out std_ulogic;
      noc3_in_stop     : in  std_ulogic;
      noc4_out_data    : in  noc_flit_type;
      noc4_out_void    : in  std_ulogic;
      noc4_out_stop    : out std_ulogic;
      noc4_in_data     : out noc_flit_type;
      noc4_in_void     : out std_ulogic;
      noc4_in_stop     : in  std_ulogic;
      noc5_out_data    : in  misc_noc_flit_type;
      noc5_out_void    : in  std_ulogic;
      noc5_out_stop    : out std_ulogic;
      noc5_in_data     : out misc_noc_flit_type;
      noc5_in_void     : out std_ulogic;
      noc5_in_stop     : in  std_ulogic;
      noc6_out_data    : in  noc_flit_type;
      noc6_out_void    : in  std_ulogic;
      noc6_out_stop    : out std_ulogic;
      noc6_in_data     : out noc_flit_type;
      noc6_in_void     : out std_ulogic;
      noc6_in_stop     : in  std_ulogic);
  end component empty_tile_q;

  component apb2noc
    generic (
      tech        : integer;
      ncpu        : integer;
      apb_slv_cfg : apb_slv_config_vector;
      apb_slv_en  : std_logic_vector(0 to NAPBSLV - 1);
      apb_slv_y   : yx_vec(0 to NAPBSLV - 1);
      apb_slv_x   : yx_vec(0 to NAPBSLV - 1));
    port (
      rst                     : in  std_ulogic;
      clk                     : in  std_ulogic;
      local_y                 : in  local_yx;
      local_x                 : in  local_yx;
      apbi                    : in  apb_slv_in_type;
      apbo                    : out apb_slv_out_vector;
      apb_req                 : in  std_ulogic;
      apb_ack                 : out std_ulogic;
      remote_apb_snd_wrreq    : out std_ulogic;
      remote_apb_snd_data_in  : out misc_noc_flit_type;
      remote_apb_snd_full     : in  std_ulogic;
      remote_apb_rcv_rdreq    : out std_ulogic;
      remote_apb_rcv_data_out : in  misc_noc_flit_type;
      remote_apb_rcv_empty    : in  std_ulogic);
  end component;

  component intack2noc is
    generic (
      tech  : integer;
      irq_y : local_yx;
      irq_x : local_yx);
    port (
      rst                    : in  std_ulogic;
      clk                    : in  std_ulogic;
      cpu_id                 : in  integer range 0 to CFG_NCPU_TILE - 1;
      local_y                : in  local_yx;
      local_x                : in  local_yx;
      irqi                   : out l3_irq_in_type;
      irqo                   : in  l3_irq_out_type;
      irqo_fifo_overflow     : out std_ulogic;
      remote_irq_rdreq       : out std_ulogic;
      remote_irq_data_out    : in  misc_noc_flit_type;
      remote_irq_empty       : in  std_ulogic;
      remote_irq_ack_wrreq   : out std_ulogic;
      remote_irq_ack_data_in : out misc_noc_flit_type;
      remote_irq_ack_full    : in  std_ulogic);
  end component intack2noc;

  component ahbslv2noc
    generic (
      tech             : integer;
      hindex           : std_logic_vector(0 to NAHBSLV - 1);
      hconfig          : ahb_slv_config_vector;
      mem_hindex       : integer range -1 to NAHBSLV - 1;
      mem_num          : integer;
      mem_info         : tile_mem_info_vector(0 to CFG_NMEM_TILE + CFG_NSLM_TILE + CFG_NSLMDDR_TILE - 1);
      slv_y            : local_yx;
      slv_x            : local_yx;
      retarget_for_dma : integer range 0 to 1;
      dma_length       : integer);
    port (
      rst                        : in  std_ulogic;
      clk                        : in  std_ulogic;
      local_y                    : in  local_yx;
      local_x                    : in  local_yx;
      ahbsi                      : in  ahb_slv_in_type;
      ahbso                      : out ahb_slv_out_vector;
      dma_selected               : in  std_ulogic;
      coherence_req_wrreq        : out std_ulogic;
      coherence_req_data_in      : out noc_flit_type;
      coherence_req_full         : in  std_ulogic;
      coherence_rsp_rcv_rdreq    : out std_ulogic;
      coherence_rsp_rcv_data_out : in  noc_flit_type;
      coherence_rsp_rcv_empty    : in  std_ulogic;
      remote_ahbs_snd_wrreq      : out std_ulogic;
      remote_ahbs_snd_data_in    : out misc_noc_flit_type;
      remote_ahbs_snd_full       : in  std_ulogic;
      remote_ahbs_rcv_rdreq      : out std_ulogic;
      remote_ahbs_rcv_data_out   : in  misc_noc_flit_type;
      remote_ahbs_rcv_empty      : in  std_ulogic);
  end component;

  component axislv2noc is
    generic (
<<<<<<< HEAD
      tech         : integer;
      nmst         : integer;
      split_transaction : integer range 0 to 1 := 0;
=======
      tech             : integer;
      nmst             : integer;
>>>>>>> 37daa5df
      retarget_for_dma : integer range 0 to 1;
      mem_axi_port     : integer range -1 to NAHBSLV - 1;
      mem_num          : integer;
      mem_info         : tile_mem_info_vector(0 to CFG_NMEM_TILE + CFG_NSLM_TILE + CFG_NSLMDDR_TILE - 1);
      slv_y            : local_yx;
      slv_x            : local_yx);
    port (
      rst                        : in  std_ulogic;
      clk                        : in  std_ulogic;
      local_y                    : in  local_yx;
      local_x                    : in  local_yx;
      mosi                       : in  axi_mosi_vector(0 to nmst - 1);
      somi                       : out axi_somi_vector(0 to nmst - 1);
      coherence_req_wrreq        : out std_ulogic;
      coherence_req_data_in      : out noc_flit_type;
      coherence_req_full         : in  std_ulogic;
      coherence_rsp_rcv_rdreq    : out std_ulogic;
      coherence_rsp_rcv_data_out : in  noc_flit_type;
      coherence_rsp_rcv_empty    : in  std_ulogic;
      remote_ahbs_snd_wrreq      : out std_ulogic;
      remote_ahbs_snd_data_in    : out misc_noc_flit_type;
      remote_ahbs_snd_full       : in  std_ulogic;
      remote_ahbs_rcv_rdreq      : out std_ulogic;
      remote_ahbs_rcv_data_out   : in  misc_noc_flit_type;
      remote_ahbs_rcv_empty      : in  std_ulogic;
      coherence                  : in integer range 0 to 3);
  end component axislv2noc;

  component noc2apb
    generic (
      tech         :    integer;
      local_apb_en : in std_logic_vector(0 to NAPBSLV - 1));
    port (
      rst              : in  std_ulogic;
      clk              : in  std_ulogic;
      local_y          : in  local_yx;
      local_x          : in  local_yx;
      apbi             : out apb_slv_in_type;
      apbo             : in  apb_slv_out_vector;
      pready           : in  std_ulogic;
      dvfs_transient   : in  std_ulogic;
      apb_snd_wrreq    : out std_ulogic;
      apb_snd_data_in  : out misc_noc_flit_type;
      apb_snd_full     : in  std_ulogic;
      apb_rcv_rdreq    : out std_ulogic;
      apb_rcv_data_out : in  misc_noc_flit_type;
      apb_rcv_empty    : in  std_ulogic);
  end component;

  component intreq2noc is
    generic (
      tech  : integer;
      ncpu  : integer;
      cpu_y : yx_vec(0 to CFG_NCPU_TILE - 1);
      cpu_x : yx_vec(0 to CFG_NCPU_TILE - 1));
    port (
      rst                : in  std_ulogic;
      clk                : in  std_ulogic;
      local_y            : in  local_yx;
      local_x            : in  local_yx;
      override_cpu_loc   : in  std_ulogic;
      cpu_loc_y          : in  yx_vec(0 to CFG_NCPU_TILE - 1);
      cpu_loc_x          : in  yx_vec(0 to CFG_NCPU_TILE - 1);
      irqi               : in  irq_in_vector(ncpu-1 downto 0);
      irqo               : out irq_out_vector(ncpu-1 downto 0);
      irqi_fifo_overflow : out std_ulogic;
      irq_ack_rdreq      : out std_ulogic;
      irq_ack_data_out   : in  misc_noc_flit_type;
      irq_ack_empty      : in  std_ulogic;
      irq_wrreq          : out std_ulogic;
      irq_data_in        : out misc_noc_flit_type;
      irq_full           : in  std_ulogic);
  end component intreq2noc;

  component noc2intreq
    generic (
      tech : integer);
    port (
      rst                : in  std_ulogic;
      clk                : in  std_ulogic;
      noc_pirq           : out std_logic_vector(NAHBIRQ-1 downto 0);
      interrupt_rdreq    : out std_ulogic;
      interrupt_data_out : in  misc_noc_flit_type;
      interrupt_empty    : in  std_ulogic);
  end component;

  component noc2ahbmst
    generic (
      tech        : integer;
      hindex      : integer range 0 to NAHBSLV - 1;
      axitran     : integer range 0 to 1 := 0;
      little_end  : integer range 0 to 1 := 0;
      eth_dma     : integer range 0 to 1 := 0;
      narrow_noc  : integer range 0 to 1 := 0;
      cacheline   : integer;
      l2_cache_en : integer              := 0);
    port (
      rst                       : in  std_ulogic;
      clk                       : in  std_ulogic;
      local_y                   : in  local_yx;
      local_x                   : in  local_yx;
      ahbmi                     : in  ahb_mst_in_type;
      ahbmo                     : out ahb_mst_out_type;
      coherence_req_rdreq       : out std_ulogic;
      coherence_req_data_out    : in  noc_flit_type;
      coherence_req_empty       : in  std_ulogic;
      coherence_fwd_wrreq       : out std_ulogic;
      coherence_fwd_data_in     : out noc_flit_type;
      coherence_fwd_full        : in  std_ulogic;
      coherence_rsp_snd_wrreq   : out std_ulogic;
      coherence_rsp_snd_data_in : out noc_flit_type;
      coherence_rsp_snd_full    : in  std_ulogic;
      dma_rcv_rdreq             : out std_ulogic;
      dma_rcv_data_out          : in  noc_flit_type;
      dma_rcv_empty             : in  std_ulogic;
      dma_snd_wrreq             : out std_ulogic;
      dma_snd_data_in           : out noc_flit_type;
      dma_snd_full              : in  std_ulogic;
      dma_snd_atleast_4slots    : in  std_ulogic;
      dma_snd_exactly_3slots    : in  std_ulogic);
  end component;

  component esp_acc_dma
    generic (
      tech               : integer;
      extra_clk_buf      : integer range 0 to 1;
      mem_num            : integer := 1;
      mem_info           : tile_mem_info_vector(0 to CFG_NMEM_TILE + CFG_NSLM_TILE + CFG_NSLMDDR_TILE);
      io_y               : local_yx;
      io_x               : local_yx;
      pindex             : integer;
      revision           : integer;
      devid              : devid_t;
      available_reg_mask : std_logic_vector(0 to MAXREGNUM - 1);
      rdonly_reg_mask    : std_logic_vector(0 to MAXREGNUM - 1);
      exp_registers      : integer range 0 to 1;
      scatter_gather     : integer range 0 to 1;
      tlb_entries        : integer;
      has_dvfs           : integer := 1;
      has_pll            : integer);
    port (
<<<<<<< HEAD
      rst               : in  std_ulogic;
      clk               : in  std_ulogic;
      local_y           : in  local_yx;
      local_x           : in  local_yx;
      paddr             : in  integer;
      pmask             : in  integer;
      pirq              : in  integer;
      apbi              : in  apb_slv_in_type;
      apbo              : out apb_slv_out_type;
      bank              : out bank_type(0 to MAXREGNUM - 1);
      bankdef           : in  bank_type(0 to MAXREGNUM - 1);
      acc_rst           : out std_ulogic;
      conf_done         : out std_ulogic;
      rd_request        : in  std_ulogic;
      rd_index          : in  std_logic_vector(31 downto 0);
      rd_length         : in  std_logic_vector(31 downto 0);
      rd_size           : in  std_logic_vector(2 downto 0);
      rd_grant          : out std_ulogic;
      bufdin_ready      : in  std_ulogic;
      bufdin_data       : out std_logic_vector(ARCH_BITS - 1 downto 0);
      bufdin_valid      : out std_ulogic;
      wr_request        : in  std_ulogic;
      wr_index          : in  std_logic_vector(31 downto 0);
      wr_length         : in  std_logic_vector(31 downto 0);
      wr_size           : in  std_logic_vector(2 downto 0);
      wr_grant          : out std_ulogic;
      bufdout_ready     : out std_ulogic;
      bufdout_data      : in  std_logic_vector(ARCH_BITS - 1 downto 0);
      bufdout_valid     : in  std_ulogic;
      acc_done          : in  std_ulogic;
      flush             : out std_ulogic;
      mon_dvfs_in       : in  monitor_dvfs_type;
      mon_dvfs          : out monitor_dvfs_type;
      dvfs_transient_in : in std_ulogic;
=======
      rst                           : in  std_ulogic;
      clk                           : in  std_ulogic;
      refclk                        : in  std_ulogic;
      pllbypass                     : in  std_ulogic;
      pllclk                        : out std_ulogic;
      local_y                       : in  local_yx;
      local_x                       : in  local_yx;
      paddr                         : in  integer;
      pmask                         : in  integer;
      pirq                          : in  integer;
      apbi                          : in  apb_slv_in_type;
      apbo                          : out apb_slv_out_type;
      bank                          : out bank_type(0 to MAXREGNUM - 1);
      bankdef                       : in  bank_type(0 to MAXREGNUM - 1);
      acc_rst                       : out std_ulogic;
      conf_done                     : out std_ulogic;
      rd_request                    : in  std_ulogic;
      rd_index                      : in  std_logic_vector(31 downto 0);
      rd_length                     : in  std_logic_vector(31 downto 0);
      rd_size                       : in  std_logic_vector(2 downto 0);
      rd_grant                      : out std_ulogic;
      bufdin_ready                  : in  std_ulogic;
      bufdin_data                   : out std_logic_vector(ARCH_BITS - 1 downto 0);
      bufdin_valid                  : out std_ulogic;
      wr_request                    : in  std_ulogic;
      wr_index                      : in  std_logic_vector(31 downto 0);
      wr_length                     : in  std_logic_vector(31 downto 0);
      wr_size                       : in  std_logic_vector(2 downto 0);
      wr_grant                      : out std_ulogic;
      bufdout_ready                 : out std_ulogic;
      bufdout_data                  : in  std_logic_vector(ARCH_BITS - 1 downto 0);
      bufdout_valid                 : in  std_ulogic;
      acc_done                      : in  std_ulogic;
      flush                         : out std_ulogic;
      acc_flush_done                : in std_ulogic;
      mon_dvfs_in                   : in  monitor_dvfs_type;
      mon_dvfs                      : out monitor_dvfs_type;
>>>>>>> 37daa5df
      llc_coherent_dma_rcv_rdreq    : out std_ulogic;
      llc_coherent_dma_rcv_data_out : in  noc_flit_type;
      llc_coherent_dma_rcv_empty    : in  std_ulogic;
      llc_coherent_dma_snd_wrreq    : out std_ulogic;
      llc_coherent_dma_snd_data_in  : out noc_flit_type;
      llc_coherent_dma_snd_full     : in  std_ulogic;
      coherent_dma_read             : out std_ulogic;
      coherent_dma_write            : out std_ulogic;
      coherent_dma_length           : out addr_t;
      coherent_dma_address          : out addr_t;
      coherent_dma_ready            : in  std_ulogic;
      dma_rcv_rdreq                 : out std_ulogic;
      dma_rcv_data_out              : in  noc_flit_type;
      dma_rcv_empty                 : in  std_ulogic;
      dma_snd_wrreq                 : out std_ulogic;
      dma_snd_data_in               : out noc_flit_type;
      dma_snd_full                  : in  std_ulogic;
      interrupt_wrreq               : out std_ulogic;
      interrupt_data_in             : out misc_noc_flit_type;
      interrupt_full                : in  std_ulogic);
  end component;

  component fixen_64to32 is
    port (
      clk         : in  std_ulogic;
      rstn        : in  std_ulogic;
      bypass_i    : in  std_ulogic;
      in_data_i   : in  std_logic_vector(ARCH_BITS - 1 downto 0);
      in_valid_i  : in  std_ulogic;
      in_ready_o  : out std_ulogic;
      out_data_o  : out std_logic_vector(ARCH_BITS - 1 downto 0);
      out_valid_o : out std_ulogic;
      out_ready_i : in  std_ulogic);
  end component fixen_64to32;

  component esp_acc_tlb
    generic (
      tech           : integer;
      scatter_gather : integer range 0 to 1;
      tlb_entries    : integer);
    port (
      clk                  : in  std_ulogic;
      rst                  : in  std_ulogic;
      bankreg              : in  bank_type(0 to MAXREGNUM - 1);
      rd_request           : in  std_ulogic;
      rd_index             : in  std_logic_vector(31 downto 0);
      rd_length            : in  std_logic_vector(31 downto 0);
      wr_request           : in  std_ulogic;
      wr_index             : in  std_logic_vector(31 downto 0);
      wr_length            : in  std_logic_vector(31 downto 0);
      dma_tran_start       : out std_ulogic;
      dma_tran_header_sent : in  std_ulogic;
      dma_tran_done        : in  std_ulogic;
      pending_dma_write    : out std_ulogic;
      pending_dma_read     : out std_ulogic;
      tlb_empty            : out std_ulogic;
      tlb_clear            : in  std_ulogic;
      tlb_valid            : in  std_ulogic;
      tlb_write            : in  std_ulogic;
      tlb_wr_address       : in  std_logic_vector((log2xx(tlb_entries) -1) downto 0);
      tlb_datain           : in  std_logic_vector(GLOB_PHYS_ADDR_BITS - 1 downto 0);
      dma_address          : out std_logic_vector(GLOB_PHYS_ADDR_BITS - 1 downto 0);
      dma_length           : out std_logic_vector(31 downto 0));
  end component;

  component tile_dvfs
    generic (
      tech   : integer;
      pindex : integer := 0);
    port (
      rst           : in  std_ulogic;
      clk           : in  std_ulogic;
      paddr         : in  integer;
      pmask         : in  integer;
      apbi          : in  apb_slv_in_type;
      apbo          : out apb_slv_out_type;
      clear_command : in  std_ulogic;
      sample_status : in  std_ulogic;
      voltage       : in  std_logic_vector(31 downto 0);
      frequency     : in  std_logic_vector(31 downto 0);
      qadc          : in  std_logic_vector(31 downto 0);
      bank          : out bank_type(0 to MAXREGNUM - 1)
      );
  end component;

  component dvfs_fsm
    generic (
      tech          : integer;
      extra_clk_buf : integer range 0 to 1 := 1);
    port (
      rst           : in  std_ulogic;
      refclk        : in  std_ulogic;
      pllbypass     : in  std_ulogic;
      pllclk        : out std_ulogic;
      clear_command : out std_ulogic;
      sample_status : out std_ulogic;
      voltage       : out std_logic_vector(31 downto 0);
      frequency     : out std_logic_vector(31 downto 0);
      qadc          : out std_logic_vector(31 downto 0);
      bank          : in  bank_type(0 to MAXREGNUM - 1);
      acc_idle      : in  std_ulogic;
      traffic       : in  std_ulogic;
      burst         : in  std_ulogic;
      mon_dvfs      : out monitor_dvfs_type
      );

  end component;

  component dvfs_top
    generic (
      tech          : integer              := virtex7;
      extra_clk_buf : integer range 0 to 1 := 1;
      pindex        : integer              := 0);
    port (
      rst       : in  std_ulogic;
      clk       : in  std_ulogic;
      paddr     : in  integer;
      pmask     : in  integer;
      refclk    : in  std_ulogic;
      pllbypass : in  std_ulogic;
      pllclk    : out std_ulogic;
      apbi      : in  apb_slv_in_type;
      apbo      : out apb_slv_out_type;
      acc_idle  : in  std_ulogic;
      traffic   : in  std_ulogic;
      burst     : in  std_ulogic;
      mon_dvfs  : out monitor_dvfs_type);
  end component;

  component mem2ext is
    port (
      clk               : in  std_ulogic;
      rstn              : in  std_ulogic;
      local_y           : in  local_yx;
      local_x           : in  local_yx;
      fpga_data_in      : in  std_logic_vector(ARCH_BITS - 1 downto 0);
      fpga_data_out     : out std_logic_vector(ARCH_BITS - 1 downto 0);
      fpga_valid_in     : in  std_logic;
      fpga_valid_out    : out std_logic;
      fpga_oen          : out std_logic;
      fpga_clk_in       : in  std_logic;
      fpga_clk_out      : out std_logic;
      fpga_credit_in    : in  std_logic;
      fpga_credit_out   : out std_logic;
      llc_ext_req_ready : out std_ulogic;
      llc_ext_req_valid : in  std_ulogic;
      llc_ext_req_data  : in  std_logic_vector(ARCH_BITS - 1 downto 0);
      llc_ext_rsp_ready : in  std_ulogic;
      llc_ext_rsp_valid : out std_ulogic;
      llc_ext_rsp_data  : out std_logic_vector(ARCH_BITS - 1 downto 0);
      dma_rcv_rdreq     : out std_ulogic;
      dma_rcv_data_out  : in  noc_flit_type;
      dma_rcv_empty     : in  std_ulogic;
      dma_snd_wrreq     : out std_ulogic;
      dma_snd_data_in   : out noc_flit_type;
      dma_snd_full      : in  std_ulogic);
  end component mem2ext;

  component ext2ahbm is
    generic (
      hindex     : integer range 0 to NAHBSLV - 1;
      little_end : integer range 0 to 1 := 0);
    port (
      clk             : in  std_ulogic;
      rstn            : in  std_ulogic;
      fpga_data_in    : out std_logic_vector(ARCH_BITS - 1 downto 0);
      fpga_data_out   : in  std_logic_vector(ARCH_BITS - 1 downto 0);
      fpga_valid_in   : out std_ulogic;
      fpga_valid_out  : in  std_ulogic;
      fpga_data_ien   : out std_logic;
      fpga_clk_in     : out std_ulogic;
      fpga_clk_out    : in  std_ulogic;
      fpga_credit_in  : out std_ulogic;
      fpga_credit_out : in  std_ulogic;
      ahbmo           : out ahb_mst_out_type;
      ahbmi           : in  ahb_mst_in_type);
  end component ext2ahbm;

<<<<<<< HEAD
  component acc_top is
  generic (
    hls_conf       : hlscfg_t;
    this_device    : devid_t;
    tech           : integer;
    mem_num        : integer;
    cacheable_mem_num : integer;
    mem_info       : tile_mem_info_vector(0 to CFG_NMEM_TILE + CFG_NSLM_TILE);
    io_y           : local_yx;
    io_x           : local_yx;
    pindex         : integer := 0;
    irq_type       : integer := 0;
    scatter_gather : integer := 1;
    sets           : integer := 256;
    ways           : integer := 8;
    little_end     : integer range 0 to 1 := 0;
    cache_tile_id  : cache_attribute_array;
    cache_y        : yx_vec(0 to 2**NL2_MAX_LOG2 - 1);
    cache_x        : yx_vec(0 to 2**NL2_MAX_LOG2 - 1);
    has_l2         : integer := 1;
    has_dvfs       : integer := 1;
    has_pll        : integer;
    extra_clk_buf  : integer);
  port (
    rst       : in  std_ulogic;
    clk       : in  std_ulogic;
    local_y   : in  local_yx;
    local_x   : in  local_yx;
    tile_id   : in  integer;
    paddr     : in  integer range 0 to 4095;
    pmask     : in  integer range 0 to 4095;
    paddr_ext : in  integer range 0 to 4095;
    pmask_ext : in  integer range 0 to 4095;
    pirq      : in  integer range 0 to NAHBIRQ - 1;
    apbi      : in apb_slv_in_type;
    apbo      : out apb_slv_out_type;
    pready    : out std_ulogic;
    coherence_req_wrreq        : out std_ulogic;
    coherence_req_data_in      : out noc_flit_type;
    coherence_req_full         : in  std_ulogic;
    coherence_fwd_rdreq        : out std_ulogic;
    coherence_fwd_data_out     : in  noc_flit_type;
    coherence_fwd_empty        : in  std_ulogic;
    coherence_rsp_rcv_rdreq    : out std_ulogic;
    coherence_rsp_rcv_data_out : in  noc_flit_type;
    coherence_rsp_rcv_empty    : in  std_ulogic;
    coherence_rsp_snd_wrreq    : out std_ulogic;
    coherence_rsp_snd_data_in  : out noc_flit_type;
    coherence_rsp_snd_full     : in  std_ulogic;
    coherence_fwd_snd_wrreq    : out  std_ulogic;
    coherence_fwd_snd_data_in  : out  noc_flit_type;
    coherence_fwd_snd_full : in  std_ulogic; 
    dma_rcv_rdreq     : out std_ulogic;
    dma_rcv_data_out  : in  noc_flit_type;
    dma_rcv_empty     : in  std_ulogic;
    dma_snd_wrreq     : out std_ulogic;
    dma_snd_data_in   : out noc_flit_type;
    dma_snd_full      : in  std_ulogic;
    coherent_dma_rcv_rdreq     : out std_ulogic;
    coherent_dma_rcv_data_out  : in  noc_flit_type;
    coherent_dma_rcv_empty     : in  std_ulogic;
    coherent_dma_snd_wrreq     : out std_ulogic;
    coherent_dma_snd_data_in   : out noc_flit_type;
    coherent_dma_snd_full      : in  std_ulogic;
    interrupt_wrreq   : out std_ulogic;
    interrupt_data_in : out misc_noc_flit_type;
    interrupt_full    : in  std_ulogic;
    interrupt_ack_rdreq    : out std_ulogic;
    interrupt_ack_data_out : in  misc_noc_flit_type;
    interrupt_ack_empty    : in  std_ulogic;
    mon_dvfs_in       : in  monitor_dvfs_type;
    dvfs_transient_in    : in std_ulogic;
    mon_acc           : out monitor_acc_type;
    mon_cache         : out monitor_cache_type;
    mon_dvfs          : out monitor_dvfs_type;
    coherence         : in  integer range 0 to 3
    );
end component acc_top;
  
  component apb2axil is 
    port (
      clk              : in std_ulogic;
      rstn             : in std_ulogic;
      paddr            : in std_logic_vector(31 downto 0);
      penable          : in std_ulogic;     
      psel             : in std_ulogic;   
      pwdata           : in std_logic_vector(31 downto 0);
      pwrite           : in std_ulogic;
      prdata           : out std_logic_vector(31 downto 0);
      pready           : out std_ulogic;
      pslverr          : out std_ulogic;
      s_axil_awvalid   : out std_ulogic; 
      s_axil_awready   : in std_ulogic;
      s_axil_awaddr    : out std_logic_vector(31 downto 0);
      s_axil_wvalid    : out std_ulogic;
      s_axil_wready    : in std_ulogic;
      s_axil_wdata     : out std_logic_vector(31 downto 0);
      s_axil_wstrb     : out std_logic_vector(3 downto 0);
      s_axil_arvalid   : out std_ulogic;
      s_axil_arready   : in std_ulogic;
      s_axil_araddr    : out std_logic_vector(31 downto 0);
      s_axil_rvalid    : in std_ulogic;
      s_axil_rready    : out std_ulogic;
      s_axil_rdata     : in std_logic_vector(31 downto 0);
      s_axil_rresp     : in std_logic_vector(1 downto 0);
      s_axil_bvalid    : in std_ulogic;
      s_axil_bready    : out std_ulogic;
      s_axil_bresp     : in std_logic_vector(1 downto 0)
      );
end component apb2axil;
=======
  component iolink2ahbm is
    generic (
      hindex        : integer range 0 to NAHBSLV - 1 := 0;
      io_bitwidth   : integer range 1 to ARCH_BITS   := 32;  -- power of 2, <= word_bitwidth
      word_bitwidth : integer range 1 to ARCH_BITS   := 32;  -- 32 or 64
      little_end    : integer range 0 to 1           := 0);
    port (
      clk           : in  std_ulogic;
      rstn          : in  std_ulogic;
      -- Memory link
      io_clk_in     : in  std_logic;
      io_clk_out    : out std_logic;
      io_valid_in   : in  std_ulogic;
      io_valid_out  : out std_ulogic;
      io_credit_in  : in  std_logic;
      io_credit_out : out std_logic;
      io_data_oen   : out std_logic;
      io_data_in    : in  std_logic_vector(io_bitwidth - 1 downto 0);
      io_data_out   : out std_logic_vector(io_bitwidth - 1 downto 0);
      ahbmo         : out ahb_mst_out_type;
      ahbmi         : in  ahb_mst_in_type);
  end component iolink2ahbm;

  component ahbm2iolink is
    generic (
      hindex        : integer range 0 to NAHBSLV - 1;
      io_bitwidth   : integer range 1 to ARCH_BITS := 32;  -- power of 2, <= word_bitwidth
      word_bitwidth : integer range 1 to ARCH_BITS := 32;  -- 32 or 64
      little_end    : integer range 0 to 1         := 0);
    port (
      clk           : in  std_ulogic;
      rstn          : in  std_ulogic;
      io_clk_in     : in  std_logic;
      io_clk_out    : out std_logic;
      io_valid_in   : in  std_ulogic;
      io_valid_out  : out std_ulogic;
      io_credit_in  : in  std_logic;
      io_credit_out : out std_logic;
      io_data_oen   : out std_logic;
      io_data_in    : in  std_logic_vector(io_bitwidth - 1 downto 0);
      io_data_out   : out std_logic_vector(io_bitwidth - 1 downto 0);
      ahbmi         : in  ahb_mst_in_type;
      ahbmo         : out ahb_mst_out_type);
  end component ahbm2iolink;
>>>>>>> 37daa5df

end tile;<|MERGE_RESOLUTION|>--- conflicted
+++ resolved
@@ -248,27 +248,18 @@
       dma_snd_full                    : out std_ulogic;
       dma_snd_atleast_4slots          : out std_ulogic;
       dma_snd_exactly_3slots          : out std_ulogic;
-<<<<<<< HEAD
-      coherent_dma_rcv_rdreq          : in  std_ulogic;
-      coherent_dma_rcv_data_out       : out noc_flit_type;
-      coherent_dma_rcv_empty          : out std_ulogic;
-      coherent_dma_snd_wrreq          : in  std_ulogic;
-      coherent_dma_snd_data_in        : in  noc_flit_type;
-      coherent_dma_snd_full           : out std_ulogic;
       prc_dma_rcv_rdreq               : in  std_ulogic;
       prc_dma_rcv_data_out            : out noc_flit_type;
       prc_dma_rcv_empty               : out std_ulogic;
       prc_dma_snd_wrreq               : in  std_ulogic;
       prc_dma_snd_data_in             : in  noc_flit_type;
       prc_dma_snd_full                : out std_ulogic;
-=======
       remote_ahbs_rcv_rdreq           : in  std_ulogic;
       remote_ahbs_rcv_data_out        : out misc_noc_flit_type;
       remote_ahbs_rcv_empty           : out std_ulogic;
       remote_ahbs_snd_wrreq           : in  std_ulogic;
       remote_ahbs_snd_data_in         : in  misc_noc_flit_type;
       remote_ahbs_snd_full            : out std_ulogic;
->>>>>>> 37daa5df
       apb_rcv_rdreq                   : in  std_ulogic;
       apb_rcv_data_out                : out misc_noc_flit_type;
       apb_rcv_empty                   : out std_ulogic;
@@ -609,14 +600,9 @@
 
   component axislv2noc is
     generic (
-<<<<<<< HEAD
       tech         : integer;
       nmst         : integer;
       split_transaction : integer range 0 to 1 := 0;
-=======
-      tech             : integer;
-      nmst             : integer;
->>>>>>> 37daa5df
       retarget_for_dma : integer range 0 to 1;
       mem_axi_port     : integer range -1 to NAHBSLV - 1;
       mem_num          : integer;
@@ -758,7 +744,6 @@
       has_dvfs           : integer := 1;
       has_pll            : integer);
     port (
-<<<<<<< HEAD
       rst               : in  std_ulogic;
       clk               : in  std_ulogic;
       local_y           : in  local_yx;
@@ -793,45 +778,6 @@
       mon_dvfs_in       : in  monitor_dvfs_type;
       mon_dvfs          : out monitor_dvfs_type;
       dvfs_transient_in : in std_ulogic;
-=======
-      rst                           : in  std_ulogic;
-      clk                           : in  std_ulogic;
-      refclk                        : in  std_ulogic;
-      pllbypass                     : in  std_ulogic;
-      pllclk                        : out std_ulogic;
-      local_y                       : in  local_yx;
-      local_x                       : in  local_yx;
-      paddr                         : in  integer;
-      pmask                         : in  integer;
-      pirq                          : in  integer;
-      apbi                          : in  apb_slv_in_type;
-      apbo                          : out apb_slv_out_type;
-      bank                          : out bank_type(0 to MAXREGNUM - 1);
-      bankdef                       : in  bank_type(0 to MAXREGNUM - 1);
-      acc_rst                       : out std_ulogic;
-      conf_done                     : out std_ulogic;
-      rd_request                    : in  std_ulogic;
-      rd_index                      : in  std_logic_vector(31 downto 0);
-      rd_length                     : in  std_logic_vector(31 downto 0);
-      rd_size                       : in  std_logic_vector(2 downto 0);
-      rd_grant                      : out std_ulogic;
-      bufdin_ready                  : in  std_ulogic;
-      bufdin_data                   : out std_logic_vector(ARCH_BITS - 1 downto 0);
-      bufdin_valid                  : out std_ulogic;
-      wr_request                    : in  std_ulogic;
-      wr_index                      : in  std_logic_vector(31 downto 0);
-      wr_length                     : in  std_logic_vector(31 downto 0);
-      wr_size                       : in  std_logic_vector(2 downto 0);
-      wr_grant                      : out std_ulogic;
-      bufdout_ready                 : out std_ulogic;
-      bufdout_data                  : in  std_logic_vector(ARCH_BITS - 1 downto 0);
-      bufdout_valid                 : in  std_ulogic;
-      acc_done                      : in  std_ulogic;
-      flush                         : out std_ulogic;
-      acc_flush_done                : in std_ulogic;
-      mon_dvfs_in                   : in  monitor_dvfs_type;
-      mon_dvfs                      : out monitor_dvfs_type;
->>>>>>> 37daa5df
       llc_coherent_dma_rcv_rdreq    : out std_ulogic;
       llc_coherent_dma_rcv_data_out : in  noc_flit_type;
       llc_coherent_dma_rcv_empty    : in  std_ulogic;
@@ -1010,7 +956,6 @@
       ahbmi           : in  ahb_mst_in_type);
   end component ext2ahbm;
 
-<<<<<<< HEAD
   component acc_top is
   generic (
     hls_conf       : hlscfg_t;
@@ -1121,7 +1066,6 @@
       s_axil_bresp     : in std_logic_vector(1 downto 0)
       );
 end component apb2axil;
-=======
   component iolink2ahbm is
     generic (
       hindex        : integer range 0 to NAHBSLV - 1 := 0;
@@ -1166,6 +1110,5 @@
       ahbmi         : in  ahb_mst_in_type;
       ahbmo         : out ahb_mst_out_type);
   end component ahbm2iolink;
->>>>>>> 37daa5df
 
 end tile;